--- conflicted
+++ resolved
@@ -11,11 +11,7 @@
 #
 # It's strongly recommended to check this file into your version control system.
 
-<<<<<<< HEAD
 ActiveRecord::Schema.define(:version => 20140102150134) do
-=======
-ActiveRecord::Schema.define(:version => 20140102141643) do
->>>>>>> 7624d927
 
   create_table "auth_tokens", :force => true do |t|
     t.string   "token"
@@ -278,35 +274,33 @@
     t.text     "email_content"
   end
 
-<<<<<<< HEAD
+  create_table "custom_field_names", :force => true do |t|
+    t.string   "value"
+    t.string   "locale"
+    t.string   "custom_field_id"
+    t.datetime "created_at",      :null => false
+    t.datetime "updated_at",      :null => false
+  end
+
   create_table "custom_field_options", :force => true do |t|
-    t.integer  "CustomField_id"
+    t.integer  "custom_field_id"
     t.integer  "sort_priority"
-    t.datetime "created_at",     :null => false
-    t.datetime "updated_at",     :null => false
-  end
-
-  add_index "custom_field_options", ["CustomField_id"], :name => "index_custom_field_options_on_CustomField_id"
+    t.datetime "created_at",      :null => false
+    t.datetime "updated_at",      :null => false
+  end
+
+  add_index "custom_field_options", ["custom_field_id"], :name => "index_custom_field_options_on_custom_field_id"
 
   create_table "custom_field_values", :force => true do |t|
     t.integer  "custom_field_id"
     t.integer  "listing_id"
     t.text     "text_value"
-=======
-  create_table "custom_field_names", :force => true do |t|
-    t.string   "value"
-    t.string   "locale"
-    t.string   "custom_field_id"
->>>>>>> 7624d927
     t.datetime "created_at",      :null => false
     t.datetime "updated_at",      :null => false
   end
 
-<<<<<<< HEAD
   add_index "custom_field_values", ["listing_id"], :name => "index_custom_field_values_on_listing_id"
 
-=======
->>>>>>> 7624d927
   create_table "custom_fields", :force => true do |t|
     t.string   "type"
     t.datetime "created_at", :null => false
