--- conflicted
+++ resolved
@@ -11,11 +11,7 @@
 #
 # It's strongly recommended to check this file into your version control system.
 
-<<<<<<< HEAD
-ActiveRecord::Schema.define(:version => 20130331144047) do
-=======
 ActiveRecord::Schema.define(:version => 20130331200801) do
->>>>>>> a6695cca
 
   create_table "auth_tokens", :force => true do |t|
     t.string   "token"
