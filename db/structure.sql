CREATE TABLE `auth_tokens` (
  `id` int(11) NOT NULL AUTO_INCREMENT,
  `token` varchar(255) COLLATE utf8_unicode_ci DEFAULT NULL,
  `person_id` varchar(255) COLLATE utf8_unicode_ci DEFAULT NULL,
  `expires_at` datetime DEFAULT NULL,
  `times_used` int(11) DEFAULT NULL,
  `last_use_attempt` datetime DEFAULT NULL,
  `created_at` datetime NOT NULL,
  `updated_at` datetime NOT NULL,
  PRIMARY KEY (`id`),
  UNIQUE KEY `index_auth_tokens_on_token` (`token`)
) ENGINE=InnoDB DEFAULT CHARSET=utf8 COLLATE=utf8_unicode_ci;

CREATE TABLE `badges` (
  `id` int(11) NOT NULL AUTO_INCREMENT,
  `person_id` varchar(255) COLLATE utf8_unicode_ci DEFAULT NULL,
  `name` varchar(255) COLLATE utf8_unicode_ci DEFAULT NULL,
  `created_at` datetime DEFAULT NULL,
  `updated_at` datetime DEFAULT NULL,
  PRIMARY KEY (`id`),
  KEY `index_badges_on_person_id` (`person_id`)
) ENGINE=InnoDB DEFAULT CHARSET=utf8 COLLATE=utf8_unicode_ci;

CREATE TABLE `braintree_accounts` (
  `id` int(11) NOT NULL AUTO_INCREMENT,
  `created_at` datetime NOT NULL,
  `updated_at` datetime NOT NULL,
  `first_name` varchar(255) COLLATE utf8_unicode_ci DEFAULT NULL,
  `last_name` varchar(255) COLLATE utf8_unicode_ci DEFAULT NULL,
  `person_id` varchar(255) COLLATE utf8_unicode_ci DEFAULT NULL,
  `email` varchar(255) COLLATE utf8_unicode_ci DEFAULT NULL,
  `phone` varchar(255) COLLATE utf8_unicode_ci DEFAULT NULL,
  `address_street_address` varchar(255) COLLATE utf8_unicode_ci DEFAULT NULL,
  `address_postal_code` varchar(255) COLLATE utf8_unicode_ci DEFAULT NULL,
  `address_locality` varchar(255) COLLATE utf8_unicode_ci DEFAULT NULL,
  `address_region` varchar(255) COLLATE utf8_unicode_ci DEFAULT NULL,
  `date_of_birth` date DEFAULT NULL,
  `routing_number` varchar(255) COLLATE utf8_unicode_ci DEFAULT NULL,
  `hidden_account_number` varchar(255) COLLATE utf8_unicode_ci DEFAULT NULL,
  `status` varchar(255) COLLATE utf8_unicode_ci DEFAULT NULL,
  `community_id` int(11) DEFAULT NULL,
  PRIMARY KEY (`id`)
) ENGINE=InnoDB DEFAULT CHARSET=utf8 COLLATE=utf8_unicode_ci;

CREATE TABLE `cached_ressi_events` (
  `id` int(11) NOT NULL AUTO_INCREMENT,
  `user_id` varchar(255) COLLATE utf8_unicode_ci DEFAULT NULL,
  `application_id` varchar(255) COLLATE utf8_unicode_ci DEFAULT NULL,
  `session_id` varchar(255) COLLATE utf8_unicode_ci DEFAULT NULL,
  `ip_address` varchar(255) COLLATE utf8_unicode_ci DEFAULT NULL,
  `action` varchar(255) COLLATE utf8_unicode_ci DEFAULT NULL,
  `parameters` text COLLATE utf8_unicode_ci,
  `return_value` varchar(255) COLLATE utf8_unicode_ci DEFAULT NULL,
  `headers` text COLLATE utf8_unicode_ci,
  `semantic_event_id` varchar(255) COLLATE utf8_unicode_ci DEFAULT NULL,
  `created_at` datetime DEFAULT NULL,
  `updated_at` datetime DEFAULT NULL,
  `test_group_number` int(11) DEFAULT NULL,
  `community_id` int(11) DEFAULT NULL,
  PRIMARY KEY (`id`)
) ENGINE=InnoDB DEFAULT CHARSET=utf8 COLLATE=utf8_unicode_ci;

CREATE TABLE `categories` (
  `id` int(11) NOT NULL AUTO_INCREMENT,
  `name` varchar(255) COLLATE utf8_unicode_ci DEFAULT NULL,
  `parent_id` int(11) DEFAULT NULL,
  `icon` varchar(255) COLLATE utf8_unicode_ci DEFAULT NULL,
  `created_at` datetime NOT NULL,
  `updated_at` datetime NOT NULL,
  `community_id` int(11) DEFAULT NULL,
  `sort_priority` int(11) DEFAULT NULL,
  PRIMARY KEY (`id`),
  KEY `index_categories_on_name` (`name`),
  KEY `index_categories_on_parent_id` (`parent_id`)
) ENGINE=InnoDB DEFAULT CHARSET=utf8 COLLATE=utf8_unicode_ci;

CREATE TABLE `category_custom_fields` (
  `id` int(11) NOT NULL AUTO_INCREMENT,
  `category_id` int(11) DEFAULT NULL,
  `custom_field_id` int(11) DEFAULT NULL,
  `created_at` datetime NOT NULL,
  `updated_at` datetime NOT NULL,
  PRIMARY KEY (`id`)
) ENGINE=InnoDB DEFAULT CHARSET=utf8 COLLATE=utf8_unicode_ci;

CREATE TABLE `category_transaction_types` (
  `id` int(11) NOT NULL AUTO_INCREMENT,
  `category_id` int(11) DEFAULT NULL,
  `transaction_type_id` int(11) DEFAULT NULL,
  `created_at` datetime NOT NULL,
  `updated_at` datetime NOT NULL,
  PRIMARY KEY (`id`),
  KEY `index_category_transaction_types_on_category_id` (`category_id`),
  KEY `index_category_transaction_types_on_transaction_type_id` (`transaction_type_id`)
) ENGINE=InnoDB DEFAULT CHARSET=utf8 COLLATE=utf8_unicode_ci;

CREATE TABLE `category_translations` (
  `id` int(11) NOT NULL AUTO_INCREMENT,
  `category_id` int(11) DEFAULT NULL,
  `locale` varchar(255) COLLATE utf8_unicode_ci DEFAULT NULL,
  `name` varchar(255) COLLATE utf8_unicode_ci DEFAULT NULL,
  `created_at` datetime NOT NULL,
  `updated_at` datetime NOT NULL,
  `description` varchar(255) COLLATE utf8_unicode_ci DEFAULT NULL,
  PRIMARY KEY (`id`),
  KEY `category_id_with_locale` (`category_id`,`locale`),
  KEY `index_category_translations_on_category_id` (`category_id`)
) ENGINE=InnoDB DEFAULT CHARSET=utf8 COLLATE=utf8_unicode_ci;

CREATE TABLE `comments` (
  `id` int(11) NOT NULL AUTO_INCREMENT,
  `author_id` varchar(255) COLLATE utf8_unicode_ci DEFAULT NULL,
  `listing_id` int(11) DEFAULT NULL,
  `content` text COLLATE utf8_unicode_ci,
  `created_at` datetime DEFAULT NULL,
  `updated_at` datetime DEFAULT NULL,
  `community_id` int(11) DEFAULT NULL,
  PRIMARY KEY (`id`),
  KEY `index_comments_on_listing_id` (`listing_id`)
) ENGINE=InnoDB DEFAULT CHARSET=utf8 COLLATE=utf8_unicode_ci;

CREATE TABLE `communities` (
  `id` int(11) NOT NULL AUTO_INCREMENT,
  `name` varchar(255) COLLATE utf8_unicode_ci DEFAULT NULL,
  `domain` varchar(255) COLLATE utf8_unicode_ci DEFAULT NULL,
  `created_at` datetime DEFAULT NULL,
  `updated_at` datetime DEFAULT NULL,
  `settings` text COLLATE utf8_unicode_ci,
  `consent` varchar(255) COLLATE utf8_unicode_ci DEFAULT NULL,
  `email_admins_about_new_members` tinyint(1) DEFAULT '0',
  `use_fb_like` tinyint(1) DEFAULT '0',
  `real_name_required` tinyint(1) DEFAULT '1',
  `feedback_to_admin` tinyint(1) DEFAULT '0',
  `automatic_newsletters` tinyint(1) DEFAULT '1',
  `join_with_invite_only` tinyint(1) DEFAULT '0',
  `use_captcha` tinyint(1) DEFAULT '0',
  `allowed_emails` text COLLATE utf8_unicode_ci,
  `users_can_invite_new_users` tinyint(1) DEFAULT '1',
  `private` tinyint(1) DEFAULT '0',
  `label` varchar(255) COLLATE utf8_unicode_ci DEFAULT NULL,
  `show_date_in_listings_list` tinyint(1) DEFAULT '0',
  `news_enabled` tinyint(1) DEFAULT '1',
  `all_users_can_add_news` tinyint(1) DEFAULT '1',
  `custom_frontpage_sidebar` tinyint(1) DEFAULT '0',
  `event_feed_enabled` tinyint(1) DEFAULT '1',
  `slogan` varchar(255) COLLATE utf8_unicode_ci DEFAULT NULL,
  `description` text COLLATE utf8_unicode_ci,
  `category` varchar(255) COLLATE utf8_unicode_ci DEFAULT 'other',
  `members_count` int(11) DEFAULT '0',
  `polls_enabled` tinyint(1) DEFAULT '0',
  `plan` varchar(255) COLLATE utf8_unicode_ci DEFAULT NULL,
  `user_limit` int(11) DEFAULT NULL,
  `monthly_price_in_euros` float DEFAULT NULL,
  `logo_file_name` varchar(255) COLLATE utf8_unicode_ci DEFAULT NULL,
  `logo_content_type` varchar(255) COLLATE utf8_unicode_ci DEFAULT NULL,
  `logo_file_size` int(11) DEFAULT NULL,
  `logo_updated_at` datetime DEFAULT NULL,
  `cover_photo_file_name` varchar(255) COLLATE utf8_unicode_ci DEFAULT NULL,
  `cover_photo_content_type` varchar(255) COLLATE utf8_unicode_ci DEFAULT NULL,
  `cover_photo_file_size` int(11) DEFAULT NULL,
  `cover_photo_updated_at` datetime DEFAULT NULL,
  `small_cover_photo_file_name` varchar(255) COLLATE utf8_unicode_ci DEFAULT NULL,
  `small_cover_photo_content_type` varchar(255) COLLATE utf8_unicode_ci DEFAULT NULL,
  `small_cover_photo_file_size` int(11) DEFAULT NULL,
  `small_cover_photo_updated_at` datetime DEFAULT NULL,
  `custom_color1` varchar(255) COLLATE utf8_unicode_ci DEFAULT NULL,
  `custom_color2` varchar(255) COLLATE utf8_unicode_ci DEFAULT NULL,
  `stylesheet_url` varchar(255) COLLATE utf8_unicode_ci DEFAULT NULL,
  `stylesheet_needs_recompile` tinyint(1) DEFAULT '0',
  `service_logo_style` varchar(255) COLLATE utf8_unicode_ci DEFAULT 'full-logo',
  `available_currencies` text COLLATE utf8_unicode_ci,
  `facebook_connect_enabled` tinyint(1) DEFAULT '1',
  `only_public_listings` tinyint(1) DEFAULT '1',
  `custom_email_from_address` varchar(255) COLLATE utf8_unicode_ci DEFAULT NULL,
  `vat` int(11) DEFAULT NULL,
  `commission_from_seller` int(11) DEFAULT NULL,
  `minimum_price_cents` int(11) DEFAULT NULL,
  `badges_in_use` tinyint(1) DEFAULT '0',
  `testimonials_in_use` tinyint(1) DEFAULT '1',
  `hide_expiration_date` tinyint(1) DEFAULT '0',
  `facebook_connect_id` varchar(255) COLLATE utf8_unicode_ci DEFAULT NULL,
  `facebook_connect_secret` varchar(255) COLLATE utf8_unicode_ci DEFAULT NULL,
  `google_analytics_key` varchar(255) COLLATE utf8_unicode_ci DEFAULT NULL,
  `favicon_url` varchar(255) COLLATE utf8_unicode_ci DEFAULT NULL,
  `name_display_type` varchar(255) COLLATE utf8_unicode_ci DEFAULT 'first_name_with_initial',
  `twitter_handle` varchar(255) COLLATE utf8_unicode_ci DEFAULT NULL,
  `use_community_location_as_default` tinyint(1) DEFAULT '0',
  `domain_alias` varchar(255) COLLATE utf8_unicode_ci DEFAULT NULL,
  `preproduction_stylesheet_url` varchar(255) COLLATE utf8_unicode_ci DEFAULT NULL,
  `show_category_in_listing_list` tinyint(1) DEFAULT '0',
  `default_browse_view` varchar(255) COLLATE utf8_unicode_ci DEFAULT 'grid',
  `wide_logo_file_name` varchar(255) COLLATE utf8_unicode_ci DEFAULT NULL,
  `wide_logo_content_type` varchar(255) COLLATE utf8_unicode_ci DEFAULT NULL,
  `wide_logo_file_size` int(11) DEFAULT NULL,
  `wide_logo_updated_at` datetime DEFAULT NULL,
  `logo_change_allowed` tinyint(1) DEFAULT NULL,
  `only_organizations` tinyint(1) DEFAULT NULL,
  `terms_change_allowed` tinyint(1) DEFAULT '0',
  `privacy_policy_change_allowed` tinyint(1) DEFAULT '0',
  `custom_fields_allowed` tinyint(1) DEFAULT '0',
  `listing_comments_in_use` tinyint(1) DEFAULT '0',
  `show_listing_publishing_date` tinyint(1) DEFAULT '0',
  `category_change_allowed` tinyint(1) DEFAULT '0',
  `require_verification_to_post_listings` tinyint(1) DEFAULT '0',
  `show_price_filter` tinyint(1) DEFAULT '0',
  `price_filter_min` int(11) DEFAULT '0',
  `price_filter_max` int(11) DEFAULT '100000',
  `automatic_confirmation_after_days` int(11) DEFAULT '14',
  `plan_level` int(11) DEFAULT '0',
  PRIMARY KEY (`id`),
  KEY `index_communities_on_domain` (`domain`)
) ENGINE=InnoDB DEFAULT CHARSET=utf8 COLLATE=utf8_unicode_ci;

CREATE TABLE `communities_listings` (
  `community_id` int(11) DEFAULT NULL,
  `listing_id` int(11) DEFAULT NULL,
  KEY `index_communities_listings_on_community_id` (`community_id`),
  KEY `communities_listings` (`listing_id`,`community_id`)
) ENGINE=InnoDB DEFAULT CHARSET=utf8 COLLATE=utf8_unicode_ci;

CREATE TABLE `community_categories` (
  `id` int(11) NOT NULL AUTO_INCREMENT,
  `community_id` int(11) DEFAULT NULL,
  `category_id` int(11) DEFAULT NULL,
  `share_type_id` int(11) DEFAULT NULL,
  `created_at` datetime NOT NULL,
  `updated_at` datetime NOT NULL,
  `price` tinyint(1) DEFAULT '0',
  `price_quantity_placeholder` varchar(255) COLLATE utf8_unicode_ci DEFAULT NULL,
  `payment` tinyint(1) DEFAULT '0',
  `sort_priority` int(11) DEFAULT '0',
  PRIMARY KEY (`id`),
  KEY `community_categories` (`community_id`,`category_id`)
) ENGINE=InnoDB DEFAULT CHARSET=utf8 COLLATE=utf8_unicode_ci;

CREATE TABLE `community_customizations` (
  `id` int(11) NOT NULL AUTO_INCREMENT,
  `community_id` int(11) DEFAULT NULL,
  `locale` varchar(255) COLLATE utf8_unicode_ci DEFAULT NULL,
  `name` varchar(255) COLLATE utf8_unicode_ci DEFAULT NULL,
  `slogan` varchar(255) COLLATE utf8_unicode_ci DEFAULT NULL,
  `description` text COLLATE utf8_unicode_ci,
  `created_at` datetime NOT NULL,
  `updated_at` datetime NOT NULL,
  `blank_slate` text COLLATE utf8_unicode_ci,
  `welcome_email_content` text COLLATE utf8_unicode_ci,
  `how_to_use_page_content` text COLLATE utf8_unicode_ci,
  `custom_head_script` text COLLATE utf8_unicode_ci,
  `about_page_content` text COLLATE utf8_unicode_ci,
  `terms_page_content` text COLLATE utf8_unicode_ci,
  `privacy_page_content` text COLLATE utf8_unicode_ci,
  `storefront_label` varchar(255) COLLATE utf8_unicode_ci DEFAULT NULL,
  `signup_info_content` text COLLATE utf8_unicode_ci,
  `private_community_homepage_content` text COLLATE utf8_unicode_ci,
  `verification_to_post_listings_info_content` text COLLATE utf8_unicode_ci,
  `search_placeholder` varchar(255) COLLATE utf8_unicode_ci DEFAULT NULL,
  PRIMARY KEY (`id`),
  KEY `index_community_customizations_on_community_id` (`community_id`)
) ENGINE=InnoDB DEFAULT CHARSET=utf8 COLLATE=utf8_unicode_ci;

CREATE TABLE `community_memberships` (
  `id` int(11) NOT NULL AUTO_INCREMENT,
  `person_id` varchar(255) COLLATE utf8_unicode_ci DEFAULT NULL,
  `community_id` int(11) DEFAULT NULL,
  `admin` tinyint(1) DEFAULT '0',
  `created_at` datetime DEFAULT NULL,
  `updated_at` datetime DEFAULT NULL,
  `consent` varchar(255) COLLATE utf8_unicode_ci DEFAULT NULL,
  `invitation_id` int(11) DEFAULT NULL,
  `last_page_load_date` datetime DEFAULT NULL,
  `status` varchar(255) COLLATE utf8_unicode_ci NOT NULL DEFAULT 'accepted',
  `can_post_listings` tinyint(1) DEFAULT '0',
  PRIMARY KEY (`id`),
  KEY `index_community_memberships_on_community_id` (`community_id`),
  KEY `memberships` (`person_id`,`community_id`)
) ENGINE=InnoDB DEFAULT CHARSET=utf8 COLLATE=utf8_unicode_ci;

CREATE TABLE `contact_requests` (
  `id` int(11) NOT NULL AUTO_INCREMENT,
  `email` varchar(255) COLLATE utf8_unicode_ci DEFAULT NULL,
  `created_at` datetime DEFAULT NULL,
  `updated_at` datetime DEFAULT NULL,
  `country` varchar(255) COLLATE utf8_unicode_ci DEFAULT NULL,
  `plan_type` varchar(255) COLLATE utf8_unicode_ci DEFAULT NULL,
  `marketplace_type` varchar(255) COLLATE utf8_unicode_ci DEFAULT NULL,
  PRIMARY KEY (`id`)
) ENGINE=InnoDB DEFAULT CHARSET=utf8 COLLATE=utf8_unicode_ci;

CREATE TABLE `conversations` (
  `id` int(11) NOT NULL AUTO_INCREMENT,
  `title` varchar(255) COLLATE utf8_unicode_ci DEFAULT NULL,
  `listing_id` int(11) DEFAULT NULL,
  `created_at` datetime DEFAULT NULL,
  `updated_at` datetime DEFAULT NULL,
  `status` varchar(255) COLLATE utf8_unicode_ci DEFAULT 'pending',
  `last_message_at` datetime DEFAULT NULL,
  `automatic_confirmation_after_days` int(11) DEFAULT NULL,
  `community_id` int(11) DEFAULT NULL,
  PRIMARY KEY (`id`)
) ENGINE=InnoDB DEFAULT CHARSET=utf8 COLLATE=utf8_unicode_ci;

CREATE TABLE `country_managers` (
  `id` int(11) NOT NULL AUTO_INCREMENT,
  `given_name` varchar(255) COLLATE utf8_unicode_ci DEFAULT NULL,
  `family_name` varchar(255) COLLATE utf8_unicode_ci DEFAULT NULL,
  `email` varchar(255) COLLATE utf8_unicode_ci DEFAULT NULL,
  `country` varchar(255) COLLATE utf8_unicode_ci DEFAULT NULL,
  `locale` varchar(255) COLLATE utf8_unicode_ci DEFAULT NULL,
  `created_at` datetime NOT NULL,
  `updated_at` datetime NOT NULL,
  `subject_line` varchar(255) COLLATE utf8_unicode_ci DEFAULT NULL,
  `email_content` text COLLATE utf8_unicode_ci,
  PRIMARY KEY (`id`)
) ENGINE=InnoDB DEFAULT CHARSET=utf8 COLLATE=utf8_unicode_ci;

CREATE TABLE `custom_field_names` (
  `id` int(11) NOT NULL AUTO_INCREMENT,
  `value` varchar(255) COLLATE utf8_unicode_ci DEFAULT NULL,
  `locale` varchar(255) COLLATE utf8_unicode_ci DEFAULT NULL,
  `custom_field_id` varchar(255) COLLATE utf8_unicode_ci DEFAULT NULL,
  `created_at` datetime NOT NULL,
  `updated_at` datetime NOT NULL,
  PRIMARY KEY (`id`),
  KEY `locale_index` (`custom_field_id`,`locale`),
  KEY `index_custom_field_names_on_custom_field_id` (`custom_field_id`)
) ENGINE=InnoDB DEFAULT CHARSET=utf8 COLLATE=utf8_unicode_ci;

CREATE TABLE `custom_field_option_selections` (
  `id` int(11) NOT NULL AUTO_INCREMENT,
  `custom_field_value_id` int(11) DEFAULT NULL,
  `custom_field_option_id` int(11) DEFAULT NULL,
  `created_at` datetime NOT NULL,
  `updated_at` datetime NOT NULL,
  PRIMARY KEY (`id`),
  KEY `index_selected_options_on_custom_field_value_id` (`custom_field_value_id`)
) ENGINE=InnoDB DEFAULT CHARSET=utf8 COLLATE=utf8_unicode_ci;

CREATE TABLE `custom_field_option_titles` (
  `id` int(11) NOT NULL AUTO_INCREMENT,
  `value` varchar(255) COLLATE utf8_unicode_ci DEFAULT NULL,
  `locale` varchar(255) COLLATE utf8_unicode_ci DEFAULT NULL,
  `custom_field_option_id` int(11) DEFAULT NULL,
  `created_at` datetime NOT NULL,
  `updated_at` datetime NOT NULL,
  PRIMARY KEY (`id`),
  KEY `locale_index` (`custom_field_option_id`,`locale`),
  KEY `index_custom_field_option_titles_on_custom_field_option_id` (`custom_field_option_id`)
) ENGINE=InnoDB DEFAULT CHARSET=utf8 COLLATE=utf8_unicode_ci;

CREATE TABLE `custom_field_options` (
  `id` int(11) NOT NULL AUTO_INCREMENT,
  `custom_field_id` int(11) DEFAULT NULL,
  `sort_priority` int(11) DEFAULT NULL,
  `created_at` datetime NOT NULL,
  `updated_at` datetime NOT NULL,
  PRIMARY KEY (`id`),
  KEY `index_custom_field_options_on_custom_field_id` (`custom_field_id`)
) ENGINE=InnoDB DEFAULT CHARSET=utf8 COLLATE=utf8_unicode_ci;

CREATE TABLE `custom_field_values` (
  `id` int(11) NOT NULL AUTO_INCREMENT,
  `custom_field_id` int(11) DEFAULT NULL,
  `listing_id` int(11) DEFAULT NULL,
  `text_value` text COLLATE utf8_unicode_ci,
  `numeric_value` float DEFAULT NULL,
  `created_at` datetime NOT NULL,
  `updated_at` datetime NOT NULL,
  `type` varchar(255) COLLATE utf8_unicode_ci DEFAULT NULL,
  `delta` tinyint(1) NOT NULL DEFAULT '1',
  PRIMARY KEY (`id`),
  KEY `index_custom_field_values_on_listing_id` (`listing_id`)
) ENGINE=InnoDB DEFAULT CHARSET=utf8 COLLATE=utf8_unicode_ci;

CREATE TABLE `custom_fields` (
  `id` int(11) NOT NULL AUTO_INCREMENT,
  `type` varchar(255) COLLATE utf8_unicode_ci DEFAULT NULL,
  `sort_priority` int(11) DEFAULT NULL,
  `created_at` datetime NOT NULL,
  `updated_at` datetime NOT NULL,
  `community_id` int(11) DEFAULT NULL,
  `required` tinyint(1) DEFAULT '1',
  `min` float DEFAULT NULL,
  `max` float DEFAULT NULL,
  `allow_decimals` tinyint(1) DEFAULT '0',
  PRIMARY KEY (`id`),
  KEY `index_custom_fields_on_community_id` (`community_id`)
) ENGINE=InnoDB DEFAULT CHARSET=utf8 COLLATE=utf8_unicode_ci;

CREATE TABLE `delayed_jobs` (
  `id` int(11) NOT NULL AUTO_INCREMENT,
  `priority` int(11) DEFAULT '0',
  `attempts` int(11) DEFAULT '0',
  `handler` text COLLATE utf8_unicode_ci,
  `last_error` text COLLATE utf8_unicode_ci,
  `run_at` datetime DEFAULT NULL,
  `locked_at` datetime DEFAULT NULL,
  `failed_at` datetime DEFAULT NULL,
  `locked_by` varchar(255) COLLATE utf8_unicode_ci DEFAULT NULL,
  `created_at` datetime DEFAULT NULL,
  `updated_at` datetime DEFAULT NULL,
  `queue` varchar(255) COLLATE utf8_unicode_ci DEFAULT NULL,
  PRIMARY KEY (`id`),
  KEY `delayed_jobs_priority` (`priority`,`run_at`)
) ENGINE=InnoDB DEFAULT CHARSET=utf8 COLLATE=utf8_unicode_ci;

CREATE TABLE `devices` (
  `id` int(11) NOT NULL AUTO_INCREMENT,
  `person_id` varchar(255) COLLATE utf8_unicode_ci DEFAULT NULL,
  `device_type` varchar(255) COLLATE utf8_unicode_ci DEFAULT NULL,
  `device_token` varchar(255) COLLATE utf8_unicode_ci DEFAULT NULL,
  `created_at` datetime DEFAULT NULL,
  `updated_at` datetime DEFAULT NULL,
  PRIMARY KEY (`id`)
) ENGINE=InnoDB DEFAULT CHARSET=utf8 COLLATE=utf8_unicode_ci;

CREATE TABLE `emails` (
  `id` int(11) NOT NULL AUTO_INCREMENT,
  `person_id` varchar(255) COLLATE utf8_unicode_ci DEFAULT NULL,
  `address` varchar(255) COLLATE utf8_unicode_ci DEFAULT NULL,
  `confirmed_at` datetime DEFAULT NULL,
  `confirmation_sent_at` datetime DEFAULT NULL,
  `confirmation_token` varchar(255) COLLATE utf8_unicode_ci DEFAULT NULL,
  `created_at` datetime DEFAULT NULL,
  `updated_at` datetime DEFAULT NULL,
  `send_notifications` tinyint(1) DEFAULT NULL,
  PRIMARY KEY (`id`),
  UNIQUE KEY `index_emails_on_address` (`address`),
  KEY `index_emails_on_person_id` (`person_id`)
) ENGINE=InnoDB DEFAULT CHARSET=utf8 COLLATE=utf8_unicode_ci;

CREATE TABLE `event_feed_events` (
  `id` int(11) NOT NULL AUTO_INCREMENT,
  `person1_id` varchar(255) COLLATE utf8_unicode_ci DEFAULT NULL,
  `person2_id` varchar(255) COLLATE utf8_unicode_ci DEFAULT NULL,
  `community_id` varchar(255) COLLATE utf8_unicode_ci DEFAULT NULL,
  `eventable_id` int(11) DEFAULT NULL,
  `eventable_type` varchar(255) COLLATE utf8_unicode_ci DEFAULT NULL,
  `category` varchar(255) COLLATE utf8_unicode_ci DEFAULT NULL,
  `members_only` tinyint(1) DEFAULT '0',
  `created_at` datetime DEFAULT NULL,
  `updated_at` datetime DEFAULT NULL,
  PRIMARY KEY (`id`),
  KEY `index_event_feed_events_on_community_id` (`community_id`)
) ENGINE=InnoDB DEFAULT CHARSET=utf8 COLLATE=utf8_unicode_ci;

CREATE TABLE `feedbacks` (
  `id` int(11) NOT NULL AUTO_INCREMENT,
  `content` text COLLATE utf8_unicode_ci,
  `author_id` varchar(255) COLLATE utf8_unicode_ci DEFAULT NULL,
  `url` varchar(255) COLLATE utf8_unicode_ci DEFAULT NULL,
  `created_at` datetime DEFAULT NULL,
  `updated_at` datetime DEFAULT NULL,
  `is_handled` int(11) DEFAULT '0',
  `email` varchar(255) COLLATE utf8_unicode_ci DEFAULT NULL,
  `community_id` int(11) DEFAULT NULL,
  PRIMARY KEY (`id`)
) ENGINE=InnoDB DEFAULT CHARSET=utf8 COLLATE=utf8_unicode_ci;

CREATE TABLE `groups` (
  `id` int(11) NOT NULL AUTO_INCREMENT,
  `created_at` datetime DEFAULT NULL,
  `updated_at` datetime DEFAULT NULL,
  PRIMARY KEY (`id`)
) ENGINE=InnoDB DEFAULT CHARSET=utf8 COLLATE=utf8_unicode_ci;

CREATE TABLE `groups_favors` (
  `group_id` varchar(255) COLLATE utf8_unicode_ci DEFAULT NULL,
  `favor_id` int(11) DEFAULT NULL
) ENGINE=InnoDB DEFAULT CHARSET=utf8 COLLATE=utf8_unicode_ci;

CREATE TABLE `groups_items` (
  `group_id` varchar(255) COLLATE utf8_unicode_ci DEFAULT NULL,
  `item_id` int(11) DEFAULT NULL
) ENGINE=InnoDB DEFAULT CHARSET=utf8 COLLATE=utf8_unicode_ci;

CREATE TABLE `groups_listings` (
  `group_id` varchar(255) COLLATE utf8_unicode_ci DEFAULT NULL,
  `listing_id` int(11) DEFAULT NULL
) ENGINE=InnoDB DEFAULT CHARSET=utf8 COLLATE=utf8_unicode_ci;

CREATE TABLE `invitations` (
  `id` int(11) NOT NULL AUTO_INCREMENT,
  `code` varchar(255) COLLATE utf8_unicode_ci DEFAULT NULL,
  `community_id` int(11) DEFAULT NULL,
  `usages_left` int(11) DEFAULT NULL,
  `valid_until` datetime DEFAULT NULL,
  `information` varchar(255) COLLATE utf8_unicode_ci DEFAULT NULL,
  `created_at` datetime DEFAULT NULL,
  `updated_at` datetime DEFAULT NULL,
  `inviter_id` varchar(255) COLLATE utf8_unicode_ci DEFAULT NULL,
  `message` text COLLATE utf8_unicode_ci,
  `email` varchar(255) COLLATE utf8_unicode_ci DEFAULT NULL,
  PRIMARY KEY (`id`),
  KEY `index_invitations_on_code` (`code`),
  KEY `index_invitations_on_inviter_id` (`inviter_id`)
) ENGINE=InnoDB DEFAULT CHARSET=utf8 COLLATE=utf8_unicode_ci;

CREATE TABLE `item_reservations` (
  `id` int(11) NOT NULL AUTO_INCREMENT,
  `item_id` int(11) DEFAULT NULL,
  `reservation_id` int(11) DEFAULT NULL,
  `amount` int(11) DEFAULT NULL,
  `created_at` datetime DEFAULT NULL,
  `updated_at` datetime DEFAULT NULL,
  PRIMARY KEY (`id`)
) ENGINE=InnoDB DEFAULT CHARSET=utf8 COLLATE=utf8_unicode_ci;

CREATE TABLE `listing_followers` (
  `person_id` varchar(255) COLLATE utf8_unicode_ci DEFAULT NULL,
  `listing_id` int(11) DEFAULT NULL,
  KEY `index_listing_followers_on_listing_id` (`listing_id`),
  KEY `index_listing_followers_on_person_id` (`person_id`)
) ENGINE=InnoDB DEFAULT CHARSET=utf8 COLLATE=utf8_unicode_ci;

CREATE TABLE `listing_images` (
  `id` int(11) NOT NULL AUTO_INCREMENT,
  `listing_id` int(11) DEFAULT NULL,
  `created_at` datetime DEFAULT NULL,
  `updated_at` datetime DEFAULT NULL,
  `image_file_name` varchar(255) COLLATE utf8_unicode_ci DEFAULT NULL,
  `image_content_type` varchar(255) COLLATE utf8_unicode_ci DEFAULT NULL,
  `image_file_size` int(11) DEFAULT NULL,
  `image_updated_at` datetime DEFAULT NULL,
  `image_processing` tinyint(1) DEFAULT NULL,
  `image_downloaded` tinyint(1) DEFAULT '0',
  `width` int(11) DEFAULT NULL,
  `height` int(11) DEFAULT NULL,
  `author_id` varchar(255) COLLATE utf8_unicode_ci DEFAULT NULL,
  PRIMARY KEY (`id`),
  KEY `index_listing_images_on_listing_id` (`listing_id`)
) ENGINE=InnoDB DEFAULT CHARSET=utf8 COLLATE=utf8_unicode_ci;

CREATE TABLE `listings` (
  `id` int(11) NOT NULL AUTO_INCREMENT,
  `author_id` varchar(255) COLLATE utf8_unicode_ci DEFAULT NULL,
  `category_old` varchar(255) COLLATE utf8_unicode_ci DEFAULT NULL,
  `title` varchar(255) COLLATE utf8_unicode_ci DEFAULT NULL,
  `times_viewed` int(11) DEFAULT '0',
  `language` varchar(255) COLLATE utf8_unicode_ci DEFAULT NULL,
  `created_at` datetime DEFAULT NULL,
  `updated_at` datetime DEFAULT NULL,
  `last_modified` datetime DEFAULT NULL,
  `visibility` varchar(255) COLLATE utf8_unicode_ci DEFAULT 'this_community',
  `listing_type_old` varchar(255) COLLATE utf8_unicode_ci DEFAULT NULL,
  `description` text COLLATE utf8_unicode_ci,
  `origin` varchar(255) COLLATE utf8_unicode_ci DEFAULT NULL,
  `destination` varchar(255) COLLATE utf8_unicode_ci DEFAULT NULL,
  `valid_until` datetime DEFAULT NULL,
  `delta` tinyint(1) NOT NULL DEFAULT '1',
  `open` tinyint(1) DEFAULT '1',
  `share_type_old` varchar(255) COLLATE utf8_unicode_ci DEFAULT NULL,
  `privacy` varchar(255) COLLATE utf8_unicode_ci DEFAULT 'private',
  `comments_count` int(11) DEFAULT '0',
  `subcategory_old` varchar(255) COLLATE utf8_unicode_ci DEFAULT NULL,
  `old_category_id` int(11) DEFAULT NULL,
  `category_id` int(11) DEFAULT NULL,
  `share_type_id` int(11) DEFAULT NULL,
  `transaction_type_id` int(11) DEFAULT NULL,
  `organization_id` int(11) DEFAULT NULL,
  `price_cents` int(11) DEFAULT NULL,
  `currency` varchar(255) COLLATE utf8_unicode_ci DEFAULT NULL,
  `quantity` varchar(255) COLLATE utf8_unicode_ci DEFAULT NULL,
  PRIMARY KEY (`id`),
  KEY `index_listings_on_listing_type` (`listing_type_old`),
  KEY `index_listings_on_category_id` (`old_category_id`),
  KEY `index_listings_on_open` (`open`),
  KEY `index_listings_on_share_type_id` (`share_type_id`),
  KEY `index_listings_on_visibility` (`visibility`)
) ENGINE=InnoDB DEFAULT CHARSET=utf8 COLLATE=utf8_unicode_ci;

CREATE TABLE `locations` (
  `id` int(11) NOT NULL AUTO_INCREMENT,
  `latitude` float DEFAULT NULL,
  `longitude` float DEFAULT NULL,
  `address` varchar(255) COLLATE utf8_unicode_ci DEFAULT NULL,
  `google_address` varchar(255) COLLATE utf8_unicode_ci DEFAULT NULL,
  `created_at` datetime DEFAULT NULL,
  `updated_at` datetime DEFAULT NULL,
  `listing_id` int(11) DEFAULT NULL,
  `person_id` varchar(255) COLLATE utf8_unicode_ci DEFAULT NULL,
  `location_type` varchar(255) COLLATE utf8_unicode_ci DEFAULT NULL,
  `community_id` int(11) DEFAULT NULL,
  PRIMARY KEY (`id`),
  KEY `index_locations_on_community_id` (`community_id`),
  KEY `index_locations_on_listing_id` (`listing_id`),
  KEY `index_locations_on_person_id` (`person_id`)
) ENGINE=InnoDB DEFAULT CHARSET=utf8 COLLATE=utf8_unicode_ci;

CREATE TABLE `mercury_images` (
  `id` int(11) NOT NULL AUTO_INCREMENT,
  `image_file_name` varchar(255) COLLATE utf8_unicode_ci DEFAULT NULL,
  `image_content_type` varchar(255) COLLATE utf8_unicode_ci DEFAULT NULL,
  `image_file_size` int(11) DEFAULT NULL,
  `image_updated_at` datetime DEFAULT NULL,
  `created_at` datetime NOT NULL,
  `updated_at` datetime NOT NULL,
  PRIMARY KEY (`id`)
) ENGINE=InnoDB DEFAULT CHARSET=utf8 COLLATE=utf8_unicode_ci;

CREATE TABLE `messages` (
  `id` int(11) NOT NULL AUTO_INCREMENT,
  `sender_id` varchar(255) COLLATE utf8_unicode_ci DEFAULT NULL,
  `content` text COLLATE utf8_unicode_ci,
  `created_at` datetime DEFAULT NULL,
  `updated_at` datetime DEFAULT NULL,
  `conversation_id` int(11) DEFAULT NULL,
  `action` varchar(255) COLLATE utf8_unicode_ci DEFAULT NULL,
  PRIMARY KEY (`id`),
  KEY `index_messages_on_conversation_id` (`conversation_id`)
) ENGINE=InnoDB DEFAULT CHARSET=utf8 COLLATE=utf8_unicode_ci;

CREATE TABLE `news_items` (
  `id` int(11) NOT NULL AUTO_INCREMENT,
  `title` varchar(255) COLLATE utf8_unicode_ci DEFAULT NULL,
  `content` text COLLATE utf8_unicode_ci,
  `community_id` int(11) DEFAULT NULL,
  `author_id` varchar(255) COLLATE utf8_unicode_ci DEFAULT NULL,
  `created_at` datetime DEFAULT NULL,
  `updated_at` datetime DEFAULT NULL,
  PRIMARY KEY (`id`)
) ENGINE=InnoDB DEFAULT CHARSET=utf8 COLLATE=utf8_unicode_ci;

CREATE TABLE `notifications` (
  `id` int(11) NOT NULL AUTO_INCREMENT,
  `receiver_id` varchar(255) COLLATE utf8_unicode_ci DEFAULT NULL,
  `type` varchar(255) COLLATE utf8_unicode_ci DEFAULT NULL,
  `is_read` tinyint(1) DEFAULT '0',
  `badge_id` int(11) DEFAULT NULL,
  `created_at` datetime DEFAULT NULL,
  `updated_at` datetime DEFAULT NULL,
  `testimonial_id` int(11) DEFAULT NULL,
  `notifiable_id` int(11) DEFAULT NULL,
  `notifiable_type` varchar(255) COLLATE utf8_unicode_ci DEFAULT NULL,
  `description` varchar(255) COLLATE utf8_unicode_ci DEFAULT NULL,
  PRIMARY KEY (`id`),
  KEY `index_notifications_on_receiver_id` (`receiver_id`)
) ENGINE=InnoDB DEFAULT CHARSET=utf8 COLLATE=utf8_unicode_ci;

CREATE TABLE `old_ressi_events` (
  `id` int(11) NOT NULL AUTO_INCREMENT,
  `user_id` varchar(255) COLLATE utf8_unicode_ci DEFAULT NULL,
  `application_id` varchar(255) COLLATE utf8_unicode_ci DEFAULT NULL,
  `session_id` varchar(255) COLLATE utf8_unicode_ci DEFAULT NULL,
  `ip_address` varchar(255) COLLATE utf8_unicode_ci DEFAULT NULL,
  `action` varchar(255) COLLATE utf8_unicode_ci DEFAULT NULL,
  `parameters` text COLLATE utf8_unicode_ci,
  `return_value` varchar(255) COLLATE utf8_unicode_ci DEFAULT NULL,
  `headers` text COLLATE utf8_unicode_ci,
  `semantic_event_id` varchar(255) COLLATE utf8_unicode_ci DEFAULT NULL,
  `created_at` datetime DEFAULT NULL,
  `updated_at` datetime DEFAULT NULL,
  `test_group_number` int(11) DEFAULT NULL,
  PRIMARY KEY (`id`)
) ENGINE=InnoDB DEFAULT CHARSET=utf8 COLLATE=utf8_unicode_ci;

CREATE TABLE `organization_memberships` (
  `id` int(11) NOT NULL AUTO_INCREMENT,
  `person_id` varchar(255) COLLATE utf8_unicode_ci DEFAULT NULL,
  `organization_id` int(11) DEFAULT NULL,
  `admin` tinyint(1) DEFAULT '0',
  `created_at` datetime NOT NULL,
  `updated_at` datetime NOT NULL,
  PRIMARY KEY (`id`),
  KEY `index_organization_memberships_on_person_id` (`person_id`)
) ENGINE=InnoDB DEFAULT CHARSET=utf8 COLLATE=utf8_unicode_ci;

CREATE TABLE `organizations` (
  `id` int(11) NOT NULL AUTO_INCREMENT,
  `name` varchar(255) COLLATE utf8_unicode_ci DEFAULT NULL,
  `company_id` varchar(255) COLLATE utf8_unicode_ci DEFAULT NULL,
  `merchant_id` varchar(255) COLLATE utf8_unicode_ci DEFAULT NULL,
  `merchant_key` varchar(255) COLLATE utf8_unicode_ci DEFAULT NULL,
  `allowed_emails` varchar(255) COLLATE utf8_unicode_ci DEFAULT NULL,
  `created_at` datetime NOT NULL,
  `updated_at` datetime NOT NULL,
  `logo_file_name` varchar(255) COLLATE utf8_unicode_ci DEFAULT NULL,
  `logo_content_type` varchar(255) COLLATE utf8_unicode_ci DEFAULT NULL,
  `logo_file_size` int(11) DEFAULT NULL,
  `logo_updated_at` datetime DEFAULT NULL,
  PRIMARY KEY (`id`)
) ENGINE=InnoDB DEFAULT CHARSET=utf8 COLLATE=utf8_unicode_ci;

CREATE TABLE `participations` (
  `id` int(11) NOT NULL AUTO_INCREMENT,
  `person_id` varchar(255) COLLATE utf8_unicode_ci DEFAULT NULL,
  `conversation_id` int(11) DEFAULT NULL,
  `is_read` tinyint(1) DEFAULT '0',
  `created_at` datetime DEFAULT NULL,
  `updated_at` datetime DEFAULT NULL,
  `last_sent_at` datetime DEFAULT NULL,
  `last_received_at` datetime DEFAULT NULL,
  `feedback_skipped` tinyint(1) DEFAULT '0',
  PRIMARY KEY (`id`),
  KEY `index_participations_on_conversation_id` (`conversation_id`),
  KEY `index_participations_on_person_id` (`person_id`)
) ENGINE=InnoDB DEFAULT CHARSET=utf8 COLLATE=utf8_unicode_ci;

CREATE TABLE `payment_gateways` (
  `id` int(11) NOT NULL AUTO_INCREMENT,
  `community_id` int(11) DEFAULT NULL,
<<<<<<< HEAD
  `type` varchar(255) COLLATE utf8_unicode_ci DEFAULT NULL,
  `braintree_environment` varchar(255) COLLATE utf8_unicode_ci DEFAULT NULL,
  `braintree_merchant_id` varchar(255) COLLATE utf8_unicode_ci DEFAULT NULL,
  `braintree_master_merchant_id` varchar(255) COLLATE utf8_unicode_ci DEFAULT NULL,
  `braintree_public_key` varchar(255) COLLATE utf8_unicode_ci DEFAULT NULL,
  `braintree_private_key` varchar(255) COLLATE utf8_unicode_ci DEFAULT NULL,
  `braintree_client_side_encryption_key` text COLLATE utf8_unicode_ci,
=======
  `type` varchar(255) DEFAULT NULL,
  `braintree_environment` varchar(255) DEFAULT NULL,
  `braintree_merchant_id` varchar(255) DEFAULT NULL,
  `braintree_master_merchant_id` varchar(255) DEFAULT NULL,
  `braintree_public_key` varchar(255) DEFAULT NULL,
  `braintree_private_key` varchar(255) DEFAULT NULL,
  `braintree_client_side_encryption_key` text,
  `checkout_environment` varchar(255) DEFAULT NULL,
  `checkout_user_id` varchar(255) DEFAULT NULL,
  `checkout_password` varchar(255) DEFAULT NULL,
>>>>>>> d719049a
  `created_at` datetime NOT NULL,
  `updated_at` datetime NOT NULL,
  PRIMARY KEY (`id`)
) ENGINE=InnoDB DEFAULT CHARSET=utf8 COLLATE=utf8_unicode_ci;

CREATE TABLE `payment_rows` (
  `id` int(11) NOT NULL AUTO_INCREMENT,
  `payment_id` int(11) DEFAULT NULL,
  `vat` int(11) DEFAULT NULL,
  `sum_cents` int(11) DEFAULT NULL,
  `currency` varchar(255) COLLATE utf8_unicode_ci DEFAULT NULL,
  `created_at` datetime NOT NULL,
  `updated_at` datetime NOT NULL,
  `title` varchar(255) COLLATE utf8_unicode_ci DEFAULT NULL,
  PRIMARY KEY (`id`),
  KEY `index_payment_rows_on_payment_id` (`payment_id`)
) ENGINE=InnoDB DEFAULT CHARSET=utf8 COLLATE=utf8_unicode_ci;

CREATE TABLE `payments` (
  `id` int(11) NOT NULL AUTO_INCREMENT,
  `payer_id` varchar(255) COLLATE utf8_unicode_ci DEFAULT NULL,
  `recipient_id` varchar(255) COLLATE utf8_unicode_ci DEFAULT NULL,
  `organization_id` varchar(255) COLLATE utf8_unicode_ci DEFAULT NULL,
  `conversation_id` int(11) DEFAULT NULL,
  `status` varchar(255) COLLATE utf8_unicode_ci DEFAULT NULL,
  `created_at` datetime NOT NULL,
  `updated_at` datetime NOT NULL,
  `community_id` int(11) DEFAULT NULL,
  `sum_cents` int(11) DEFAULT NULL,
  `currency` varchar(255) COLLATE utf8_unicode_ci DEFAULT NULL,
  `type` varchar(255) COLLATE utf8_unicode_ci DEFAULT 'CheckoutPayment',
  `braintree_transaction_id` varchar(255) COLLATE utf8_unicode_ci DEFAULT NULL,
  PRIMARY KEY (`id`),
  KEY `index_payments_on_conversation_id` (`conversation_id`),
  KEY `index_payments_on_payer_id` (`payer_id`)
) ENGINE=InnoDB DEFAULT CHARSET=utf8 COLLATE=utf8_unicode_ci;

CREATE TABLE `people` (
  `id` varchar(22) COLLATE utf8_unicode_ci NOT NULL,
  `created_at` datetime DEFAULT NULL,
  `updated_at` datetime DEFAULT NULL,
  `is_admin` int(11) DEFAULT '0',
  `locale` varchar(255) COLLATE utf8_unicode_ci DEFAULT 'fi',
  `preferences` text COLLATE utf8_unicode_ci,
  `active_days_count` int(11) DEFAULT '0',
  `last_page_load_date` datetime DEFAULT NULL,
  `test_group_number` int(11) DEFAULT '1',
  `active` tinyint(1) DEFAULT '1',
  `username` varchar(255) COLLATE utf8_unicode_ci DEFAULT NULL,
  `email` varchar(255) COLLATE utf8_unicode_ci DEFAULT NULL,
  `encrypted_password` varchar(255) COLLATE utf8_unicode_ci NOT NULL DEFAULT '',
  `reset_password_token` varchar(255) COLLATE utf8_unicode_ci DEFAULT NULL,
  `reset_password_sent_at` datetime DEFAULT NULL,
  `remember_created_at` datetime DEFAULT NULL,
  `sign_in_count` int(11) DEFAULT '0',
  `current_sign_in_at` datetime DEFAULT NULL,
  `last_sign_in_at` datetime DEFAULT NULL,
  `current_sign_in_ip` varchar(255) COLLATE utf8_unicode_ci DEFAULT NULL,
  `last_sign_in_ip` varchar(255) COLLATE utf8_unicode_ci DEFAULT NULL,
  `password_salt` varchar(255) COLLATE utf8_unicode_ci DEFAULT NULL,
  `given_name` varchar(255) COLLATE utf8_unicode_ci DEFAULT NULL,
  `family_name` varchar(255) COLLATE utf8_unicode_ci DEFAULT NULL,
  `phone_number` varchar(255) COLLATE utf8_unicode_ci DEFAULT NULL,
  `description` text COLLATE utf8_unicode_ci,
  `image_file_name` varchar(255) COLLATE utf8_unicode_ci DEFAULT NULL,
  `image_content_type` varchar(255) COLLATE utf8_unicode_ci DEFAULT NULL,
  `image_file_size` int(11) DEFAULT NULL,
  `image_updated_at` datetime DEFAULT NULL,
  `facebook_id` varchar(255) COLLATE utf8_unicode_ci DEFAULT NULL,
  `authentication_token` varchar(255) COLLATE utf8_unicode_ci DEFAULT NULL,
  `community_updates_last_sent_at` datetime DEFAULT NULL,
  `min_days_between_community_updates` int(11) DEFAULT '1',
  `mangopay_id` varchar(255) COLLATE utf8_unicode_ci DEFAULT NULL,
  `bank_account_owner_name` varchar(255) COLLATE utf8_unicode_ci DEFAULT NULL,
  `bank_account_owner_address` varchar(255) COLLATE utf8_unicode_ci DEFAULT NULL,
  `iban` varchar(255) COLLATE utf8_unicode_ci DEFAULT NULL,
  `bic` varchar(255) COLLATE utf8_unicode_ci DEFAULT NULL,
  `mangopay_beneficiary_id` varchar(255) COLLATE utf8_unicode_ci DEFAULT NULL,
  `is_organization` tinyint(1) DEFAULT NULL,
  `company_id` varchar(255) COLLATE utf8_unicode_ci DEFAULT NULL,
  `checkout_merchant_id` varchar(255) COLLATE utf8_unicode_ci DEFAULT NULL,
  `checkout_merchant_key` varchar(255) COLLATE utf8_unicode_ci DEFAULT NULL,
  `organization_name` varchar(255) COLLATE utf8_unicode_ci DEFAULT NULL,
  UNIQUE KEY `index_people_on_email` (`email`),
  UNIQUE KEY `index_people_on_facebook_id` (`facebook_id`),
  UNIQUE KEY `index_people_on_reset_password_token` (`reset_password_token`),
  UNIQUE KEY `index_people_on_username` (`username`),
  KEY `index_people_on_id` (`id`)
) ENGINE=InnoDB DEFAULT CHARSET=utf8 COLLATE=utf8_unicode_ci;

CREATE TABLE `poll_answers` (
  `id` int(11) NOT NULL AUTO_INCREMENT,
  `poll_id` int(11) DEFAULT NULL,
  `poll_option_id` int(11) DEFAULT NULL,
  `answerer_id` varchar(255) COLLATE utf8_unicode_ci DEFAULT NULL,
  `comment` text COLLATE utf8_unicode_ci,
  `created_at` datetime DEFAULT NULL,
  `updated_at` datetime DEFAULT NULL,
  PRIMARY KEY (`id`)
) ENGINE=InnoDB DEFAULT CHARSET=utf8 COLLATE=utf8_unicode_ci;

CREATE TABLE `poll_options` (
  `id` int(11) NOT NULL AUTO_INCREMENT,
  `label` varchar(255) COLLATE utf8_unicode_ci DEFAULT NULL,
  `poll_id` int(11) DEFAULT NULL,
  `percentage` float DEFAULT '0',
  `created_at` datetime DEFAULT NULL,
  `updated_at` datetime DEFAULT NULL,
  PRIMARY KEY (`id`)
) ENGINE=InnoDB DEFAULT CHARSET=utf8 COLLATE=utf8_unicode_ci;

CREATE TABLE `polls` (
  `id` int(11) NOT NULL AUTO_INCREMENT,
  `title` varchar(255) COLLATE utf8_unicode_ci DEFAULT NULL,
  `author_id` varchar(255) COLLATE utf8_unicode_ci DEFAULT NULL,
  `active` tinyint(1) DEFAULT '1',
  `community_id` varchar(255) COLLATE utf8_unicode_ci DEFAULT NULL,
  `closed_at` datetime DEFAULT NULL,
  `created_at` datetime DEFAULT NULL,
  `updated_at` datetime DEFAULT NULL,
  PRIMARY KEY (`id`)
) ENGINE=InnoDB DEFAULT CHARSET=utf8 COLLATE=utf8_unicode_ci;

CREATE TABLE `schema_migrations` (
  `version` varchar(255) COLLATE utf8_unicode_ci NOT NULL,
  UNIQUE KEY `unique_schema_migrations` (`version`)
) ENGINE=InnoDB DEFAULT CHARSET=utf8 COLLATE=utf8_unicode_ci;

CREATE TABLE `sessions` (
  `id` int(11) NOT NULL AUTO_INCREMENT,
  `session_id` varchar(255) COLLATE utf8_unicode_ci NOT NULL,
  `data` text COLLATE utf8_unicode_ci,
  `created_at` datetime DEFAULT NULL,
  `updated_at` datetime DEFAULT NULL,
  PRIMARY KEY (`id`),
  KEY `index_sessions_on_session_id` (`session_id`),
  KEY `index_sessions_on_updated_at` (`updated_at`)
) ENGINE=InnoDB DEFAULT CHARSET=utf8 COLLATE=utf8_unicode_ci;

CREATE TABLE `share_type_translations` (
  `id` int(11) NOT NULL AUTO_INCREMENT,
  `share_type_id` int(11) DEFAULT NULL,
  `locale` varchar(255) COLLATE utf8_unicode_ci DEFAULT NULL,
  `name` varchar(255) COLLATE utf8_unicode_ci DEFAULT NULL,
  `created_at` datetime NOT NULL,
  `updated_at` datetime NOT NULL,
  `description` varchar(255) COLLATE utf8_unicode_ci DEFAULT NULL,
  `transaction_button_text` varchar(255) COLLATE utf8_unicode_ci DEFAULT NULL,
  PRIMARY KEY (`id`),
  KEY `share_type_id_with_locale` (`share_type_id`,`locale`),
  KEY `index_share_type_translations_on_share_type_id` (`share_type_id`)
) ENGINE=InnoDB DEFAULT CHARSET=utf8 COLLATE=utf8_unicode_ci;

CREATE TABLE `share_types` (
  `id` int(11) NOT NULL AUTO_INCREMENT,
  `name` varchar(255) COLLATE utf8_unicode_ci DEFAULT NULL,
  `parent_id` int(11) DEFAULT NULL,
  `icon` varchar(255) COLLATE utf8_unicode_ci DEFAULT NULL,
  `created_at` datetime NOT NULL,
  `updated_at` datetime NOT NULL,
  `transaction_type` varchar(255) COLLATE utf8_unicode_ci DEFAULT NULL,
  PRIMARY KEY (`id`),
  KEY `index_share_types_on_name` (`name`),
  KEY `index_share_types_on_parent_id` (`parent_id`)
) ENGINE=InnoDB DEFAULT CHARSET=utf8 COLLATE=utf8_unicode_ci;

CREATE TABLE `statistics` (
  `id` int(11) NOT NULL AUTO_INCREMENT,
  `community_id` int(11) DEFAULT NULL,
  `created_at` datetime DEFAULT NULL,
  `updated_at` datetime DEFAULT NULL,
  `users_count` int(11) DEFAULT NULL,
  `two_week_content_activation_percentage` float DEFAULT NULL,
  `four_week_transaction_activation_percentage` float DEFAULT NULL,
  `mau_g1` float DEFAULT NULL,
  `wau_g1` float DEFAULT NULL,
  `dau_g1` float DEFAULT NULL,
  `mau_g2` float DEFAULT NULL,
  `wau_g2` float DEFAULT NULL,
  `dau_g2` float DEFAULT NULL,
  `mau_g3` float DEFAULT NULL,
  `wau_g3` float DEFAULT NULL,
  `dau_g3` float DEFAULT NULL,
  `invitations_sent_per_user` float DEFAULT NULL,
  `invitations_accepted_per_user` float DEFAULT NULL,
  `revenue_per_mau_g1` float DEFAULT NULL,
  `extra_data` text COLLATE utf8_unicode_ci,
  `mau_g1_count` int(11) DEFAULT NULL,
  `wau_g1_count` int(11) DEFAULT NULL,
  `listings_count` int(11) DEFAULT NULL,
  `new_listings_last_week` int(11) DEFAULT NULL,
  `new_listings_last_month` int(11) DEFAULT NULL,
  `conversations_count` int(11) DEFAULT NULL,
  `new_conversations_last_week` int(11) DEFAULT NULL,
  `new_conversations_last_month` int(11) DEFAULT NULL,
  `messages_count` int(11) DEFAULT NULL,
  `new_messages_last_week` int(11) DEFAULT NULL,
  `new_messages_last_month` int(11) DEFAULT NULL,
  `transactions_count` int(11) DEFAULT NULL,
  `new_transactions_last_week` int(11) DEFAULT NULL,
  `new_transactions_last_month` int(11) DEFAULT NULL,
  `new_users_last_week` int(11) DEFAULT NULL,
  `new_users_last_month` int(11) DEFAULT NULL,
  `user_count_weekly_growth` float DEFAULT NULL,
  `wau_weekly_growth` float DEFAULT NULL,
  PRIMARY KEY (`id`),
  KEY `index_statistics_on_community_id` (`community_id`)
) ENGINE=InnoDB DEFAULT CHARSET=utf8 COLLATE=utf8_unicode_ci;

CREATE TABLE `taggings` (
  `id` int(11) NOT NULL AUTO_INCREMENT,
  `tag_id` int(11) DEFAULT NULL,
  `taggable_id` int(11) DEFAULT NULL,
  `taggable_type` varchar(255) COLLATE utf8_unicode_ci DEFAULT NULL,
  `tagger_id` int(11) DEFAULT NULL,
  `tagger_type` varchar(255) COLLATE utf8_unicode_ci DEFAULT NULL,
  `context` varchar(255) COLLATE utf8_unicode_ci DEFAULT NULL,
  `created_at` datetime DEFAULT NULL,
  PRIMARY KEY (`id`),
  KEY `index_taggings_on_tag_id` (`tag_id`),
  KEY `index_taggings_on_taggable_id_and_taggable_type_and_context` (`taggable_id`,`taggable_type`,`context`)
) ENGINE=InnoDB DEFAULT CHARSET=utf8 COLLATE=utf8_unicode_ci;

CREATE TABLE `tags` (
  `id` int(11) NOT NULL AUTO_INCREMENT,
  `name` varchar(255) COLLATE utf8_unicode_ci DEFAULT NULL,
  PRIMARY KEY (`id`)
) ENGINE=InnoDB DEFAULT CHARSET=utf8 COLLATE=utf8_unicode_ci;

CREATE TABLE `testimonials` (
  `id` int(11) NOT NULL AUTO_INCREMENT,
  `grade` float DEFAULT NULL,
  `text` text COLLATE utf8_unicode_ci,
  `author_id` varchar(255) COLLATE utf8_unicode_ci DEFAULT NULL,
  `participation_id` int(11) DEFAULT NULL,
  `created_at` datetime DEFAULT NULL,
  `updated_at` datetime DEFAULT NULL,
  `receiver_id` varchar(255) COLLATE utf8_unicode_ci DEFAULT NULL,
  PRIMARY KEY (`id`),
  KEY `index_testimonials_on_receiver_id` (`receiver_id`)
) ENGINE=InnoDB DEFAULT CHARSET=utf8 COLLATE=utf8_unicode_ci;

CREATE TABLE `transaction_type_translations` (
  `id` int(11) NOT NULL AUTO_INCREMENT,
  `transaction_type_id` int(11) DEFAULT NULL,
  `locale` varchar(255) COLLATE utf8_unicode_ci DEFAULT NULL,
  `name` varchar(255) COLLATE utf8_unicode_ci DEFAULT NULL,
  `action_button_label` varchar(255) COLLATE utf8_unicode_ci DEFAULT NULL,
  `created_at` datetime NOT NULL,
  `updated_at` datetime NOT NULL,
  PRIMARY KEY (`id`),
  KEY `locale_index` (`transaction_type_id`,`locale`),
  KEY `index_transaction_type_translations_on_transaction_type_id` (`transaction_type_id`)
) ENGINE=InnoDB DEFAULT CHARSET=utf8 COLLATE=utf8_unicode_ci;

CREATE TABLE `transaction_types` (
  `id` int(11) NOT NULL AUTO_INCREMENT,
  `type` varchar(255) COLLATE utf8_unicode_ci DEFAULT NULL,
  `community_id` int(11) DEFAULT NULL,
  `sort_priority` int(11) DEFAULT NULL,
  `price_field` tinyint(1) DEFAULT NULL,
  `price_quantity_placeholder` varchar(255) COLLATE utf8_unicode_ci DEFAULT NULL,
  `created_at` datetime NOT NULL,
  `updated_at` datetime NOT NULL,
  PRIMARY KEY (`id`),
  KEY `index_transaction_types_on_community_id` (`community_id`)
) ENGINE=InnoDB DEFAULT CHARSET=utf8 COLLATE=utf8_unicode_ci;

INSERT INTO schema_migrations (version) VALUES ('20080806070738');

INSERT INTO schema_migrations (version) VALUES ('20080807071903');

INSERT INTO schema_migrations (version) VALUES ('20080807080513');

INSERT INTO schema_migrations (version) VALUES ('20080808095031');

INSERT INTO schema_migrations (version) VALUES ('20080815075550');

INSERT INTO schema_migrations (version) VALUES ('20080818091109');

INSERT INTO schema_migrations (version) VALUES ('20080818092139');

INSERT INTO schema_migrations (version) VALUES ('20080821103835');

INSERT INTO schema_migrations (version) VALUES ('20080825064927');

INSERT INTO schema_migrations (version) VALUES ('20080825114546');

INSERT INTO schema_migrations (version) VALUES ('20080828104013');

INSERT INTO schema_migrations (version) VALUES ('20080828104239');

INSERT INTO schema_migrations (version) VALUES ('20080919122825');

INSERT INTO schema_migrations (version) VALUES ('20080925100643');

INSERT INTO schema_migrations (version) VALUES ('20080925100743');

INSERT INTO schema_migrations (version) VALUES ('20080925103547');

INSERT INTO schema_migrations (version) VALUES ('20080925103759');

INSERT INTO schema_migrations (version) VALUES ('20080925112423');

INSERT INTO schema_migrations (version) VALUES ('20080925114309');

INSERT INTO schema_migrations (version) VALUES ('20080929102121');

INSERT INTO schema_migrations (version) VALUES ('20081008115110');

INSERT INTO schema_migrations (version) VALUES ('20081009160751');

INSERT INTO schema_migrations (version) VALUES ('20081010114150');

INSERT INTO schema_migrations (version) VALUES ('20081024154431');

INSERT INTO schema_migrations (version) VALUES ('20081024182346');

INSERT INTO schema_migrations (version) VALUES ('20081024183444');

INSERT INTO schema_migrations (version) VALUES ('20081103092143');

INSERT INTO schema_migrations (version) VALUES ('20081104070403');

INSERT INTO schema_migrations (version) VALUES ('20081118145857');

INSERT INTO schema_migrations (version) VALUES ('20081121084337');

INSERT INTO schema_migrations (version) VALUES ('20081202140109');

INSERT INTO schema_migrations (version) VALUES ('20081205142238');

INSERT INTO schema_migrations (version) VALUES ('20081215145238');

INSERT INTO schema_migrations (version) VALUES ('20081216060503');

INSERT INTO schema_migrations (version) VALUES ('20090119114525');

INSERT INTO schema_migrations (version) VALUES ('20090218112317');

INSERT INTO schema_migrations (version) VALUES ('20090219094209');

INSERT INTO schema_migrations (version) VALUES ('20090225073742');

INSERT INTO schema_migrations (version) VALUES ('20090323121824');

INSERT INTO schema_migrations (version) VALUES ('20090330064443');

INSERT INTO schema_migrations (version) VALUES ('20090330070210');

INSERT INTO schema_migrations (version) VALUES ('20090330072036');

INSERT INTO schema_migrations (version) VALUES ('20090401181848');

INSERT INTO schema_migrations (version) VALUES ('20090401184511');

INSERT INTO schema_migrations (version) VALUES ('20090401185039');

INSERT INTO schema_migrations (version) VALUES ('20090402144456');

INSERT INTO schema_migrations (version) VALUES ('20090403093157');

INSERT INTO schema_migrations (version) VALUES ('20090406081353');

INSERT INTO schema_migrations (version) VALUES ('20090414142556');

INSERT INTO schema_migrations (version) VALUES ('20090415085812');

INSERT INTO schema_migrations (version) VALUES ('20090415130553');

INSERT INTO schema_migrations (version) VALUES ('20090415131023');

INSERT INTO schema_migrations (version) VALUES ('20090424093506');

INSERT INTO schema_migrations (version) VALUES ('20090424100145');

INSERT INTO schema_migrations (version) VALUES ('20090618112730');

INSERT INTO schema_migrations (version) VALUES ('20090629113838');

INSERT INTO schema_migrations (version) VALUES ('20090629131727');

INSERT INTO schema_migrations (version) VALUES ('20090701065350');

INSERT INTO schema_migrations (version) VALUES ('20090701110931');

INSERT INTO schema_migrations (version) VALUES ('20090713130351');

INSERT INTO schema_migrations (version) VALUES ('20090729124418');

INSERT INTO schema_migrations (version) VALUES ('20090730093917');

INSERT INTO schema_migrations (version) VALUES ('20090730094216');

INSERT INTO schema_migrations (version) VALUES ('20090731134028');

INSERT INTO schema_migrations (version) VALUES ('20090821075949');

INSERT INTO schema_migrations (version) VALUES ('20090904120242');

INSERT INTO schema_migrations (version) VALUES ('20090907155717');

INSERT INTO schema_migrations (version) VALUES ('20091006112446');

INSERT INTO schema_migrations (version) VALUES ('20091028095545');

INSERT INTO schema_migrations (version) VALUES ('20091028131201');

INSERT INTO schema_migrations (version) VALUES ('20091109161516');

INSERT INTO schema_migrations (version) VALUES ('20100322132547');

INSERT INTO schema_migrations (version) VALUES ('20100505110646');

INSERT INTO schema_migrations (version) VALUES ('20100707105549');

INSERT INTO schema_migrations (version) VALUES ('20100721120037');

INSERT INTO schema_migrations (version) VALUES ('20100721123825');

INSERT INTO schema_migrations (version) VALUES ('20100721124444');

INSERT INTO schema_migrations (version) VALUES ('20100726071811');

INSERT INTO schema_migrations (version) VALUES ('20100727102551');

INSERT INTO schema_migrations (version) VALUES ('20100727103659');

INSERT INTO schema_migrations (version) VALUES ('20100729112458');

INSERT INTO schema_migrations (version) VALUES ('20100729124210');

INSERT INTO schema_migrations (version) VALUES ('20100729141955');

INSERT INTO schema_migrations (version) VALUES ('20100729142416');

INSERT INTO schema_migrations (version) VALUES ('20100730120601');

INSERT INTO schema_migrations (version) VALUES ('20100730132825');

INSERT INTO schema_migrations (version) VALUES ('20100809090550');

INSERT INTO schema_migrations (version) VALUES ('20100809120502');

INSERT INTO schema_migrations (version) VALUES ('20100813161213');

INSERT INTO schema_migrations (version) VALUES ('20100817115816');

INSERT INTO schema_migrations (version) VALUES ('20100818102743');

INSERT INTO schema_migrations (version) VALUES ('20100819114104');

INSERT INTO schema_migrations (version) VALUES ('20100820122449');

INSERT INTO schema_migrations (version) VALUES ('20100902135234');

INSERT INTO schema_migrations (version) VALUES ('20100902142325');

INSERT INTO schema_migrations (version) VALUES ('20100908112841');

INSERT INTO schema_migrations (version) VALUES ('20100909105810');

INSERT INTO schema_migrations (version) VALUES ('20100909114132');

INSERT INTO schema_migrations (version) VALUES ('20100920075651');

INSERT INTO schema_migrations (version) VALUES ('20100921155612');

INSERT INTO schema_migrations (version) VALUES ('20100922081110');

INSERT INTO schema_migrations (version) VALUES ('20100922102321');

INSERT INTO schema_migrations (version) VALUES ('20100922122740');

INSERT INTO schema_migrations (version) VALUES ('20100923074241');

INSERT INTO schema_migrations (version) VALUES ('20100927150547');

INSERT INTO schema_migrations (version) VALUES ('20101007131610');

INSERT INTO schema_migrations (version) VALUES ('20101007131827');

INSERT INTO schema_migrations (version) VALUES ('20101013115208');

INSERT INTO schema_migrations (version) VALUES ('20101013124056');

INSERT INTO schema_migrations (version) VALUES ('20101026082126');

INSERT INTO schema_migrations (version) VALUES ('20101027103753');

INSERT INTO schema_migrations (version) VALUES ('20101028151541');

INSERT INTO schema_migrations (version) VALUES ('20101103154108');

INSERT INTO schema_migrations (version) VALUES ('20101103161641');

INSERT INTO schema_migrations (version) VALUES ('20101103163019');

INSERT INTO schema_migrations (version) VALUES ('20101109131431');

INSERT INTO schema_migrations (version) VALUES ('20101116105410');

INSERT INTO schema_migrations (version) VALUES ('20101124104905');

INSERT INTO schema_migrations (version) VALUES ('20101125150638');

INSERT INTO schema_migrations (version) VALUES ('20101126093026');

INSERT INTO schema_migrations (version) VALUES ('20101201105920');

INSERT INTO schema_migrations (version) VALUES ('20101201133429');

INSERT INTO schema_migrations (version) VALUES ('20101203115308');

INSERT INTO schema_migrations (version) VALUES ('20101203115634');

INSERT INTO schema_migrations (version) VALUES ('20101213152125');

INSERT INTO schema_migrations (version) VALUES ('20101216150725');

INSERT INTO schema_migrations (version) VALUES ('20101216151447');

INSERT INTO schema_migrations (version) VALUES ('20101216152952');

INSERT INTO schema_migrations (version) VALUES ('20110308172759');

INSERT INTO schema_migrations (version) VALUES ('20110308192757');

INSERT INTO schema_migrations (version) VALUES ('20110321103604');

INSERT INTO schema_migrations (version) VALUES ('20110322141439');

INSERT INTO schema_migrations (version) VALUES ('20110322151957');

INSERT INTO schema_migrations (version) VALUES ('20110325120932');

INSERT INTO schema_migrations (version) VALUES ('20110412075940');

INSERT INTO schema_migrations (version) VALUES ('20110414105702');

INSERT INTO schema_migrations (version) VALUES ('20110414124938');

INSERT INTO schema_migrations (version) VALUES ('20110421075758');

INSERT INTO schema_migrations (version) VALUES ('20110428134543');

INSERT INTO schema_migrations (version) VALUES ('20110529110417');

INSERT INTO schema_migrations (version) VALUES ('20110629135331');

INSERT INTO schema_migrations (version) VALUES ('20110704123058');

INSERT INTO schema_migrations (version) VALUES ('20110704144650');

INSERT INTO schema_migrations (version) VALUES ('20110707163036');

INSERT INTO schema_migrations (version) VALUES ('20110728110124');

INSERT INTO schema_migrations (version) VALUES ('20110808110217');

INSERT INTO schema_migrations (version) VALUES ('20110808161514');

INSERT INTO schema_migrations (version) VALUES ('20110817123457');

INSERT INTO schema_migrations (version) VALUES ('20110819111416');

INSERT INTO schema_migrations (version) VALUES ('20110819123636');

INSERT INTO schema_migrations (version) VALUES ('20110909072646');

INSERT INTO schema_migrations (version) VALUES ('20110912061834');

INSERT INTO schema_migrations (version) VALUES ('20110912064526');

INSERT INTO schema_migrations (version) VALUES ('20110912065222');

INSERT INTO schema_migrations (version) VALUES ('20110913080622');

INSERT INTO schema_migrations (version) VALUES ('20110914080549');

INSERT INTO schema_migrations (version) VALUES ('20110914115824');

INSERT INTO schema_migrations (version) VALUES ('20110915084232');

INSERT INTO schema_migrations (version) VALUES ('20110915101535');

INSERT INTO schema_migrations (version) VALUES ('20111111140246');

INSERT INTO schema_migrations (version) VALUES ('20111111154416');

INSERT INTO schema_migrations (version) VALUES ('20111111162432');

INSERT INTO schema_migrations (version) VALUES ('20111114122125');

INSERT INTO schema_migrations (version) VALUES ('20111114122315');

INSERT INTO schema_migrations (version) VALUES ('20111116144337');

INSERT INTO schema_migrations (version) VALUES ('20111116164728');

INSERT INTO schema_migrations (version) VALUES ('20111116182825');

INSERT INTO schema_migrations (version) VALUES ('20111123071116');

INSERT INTO schema_migrations (version) VALUES ('20111123071850');

INSERT INTO schema_migrations (version) VALUES ('20111124174508');

INSERT INTO schema_migrations (version) VALUES ('20111210165312');

INSERT INTO schema_migrations (version) VALUES ('20111210165854');

INSERT INTO schema_migrations (version) VALUES ('20111210170231');

INSERT INTO schema_migrations (version) VALUES ('20111211175403');

INSERT INTO schema_migrations (version) VALUES ('20111228153911');

INSERT INTO schema_migrations (version) VALUES ('20120104224115');

INSERT INTO schema_migrations (version) VALUES ('20120105162140');

INSERT INTO schema_migrations (version) VALUES ('20120113091548');

INSERT INTO schema_migrations (version) VALUES ('20120121091558');

INSERT INTO schema_migrations (version) VALUES ('20120206052931');

INSERT INTO schema_migrations (version) VALUES ('20120208145336');

INSERT INTO schema_migrations (version) VALUES ('20120210171827');

INSERT INTO schema_migrations (version) VALUES ('20120303113202');

INSERT INTO schema_migrations (version) VALUES ('20120303125412');

INSERT INTO schema_migrations (version) VALUES ('20120303152837');

INSERT INTO schema_migrations (version) VALUES ('20120303172713');

INSERT INTO schema_migrations (version) VALUES ('20120510094327');

INSERT INTO schema_migrations (version) VALUES ('20120510175152');

INSERT INTO schema_migrations (version) VALUES ('20120514001557');

INSERT INTO schema_migrations (version) VALUES ('20120514050302');

INSERT INTO schema_migrations (version) VALUES ('20120516204538');

INSERT INTO schema_migrations (version) VALUES ('20120518203511');

INSERT INTO schema_migrations (version) VALUES ('20120522162329');

INSERT INTO schema_migrations (version) VALUES ('20120522183329');

INSERT INTO schema_migrations (version) VALUES ('20120526021050');

INSERT INTO schema_migrations (version) VALUES ('20120614052244');

INSERT INTO schema_migrations (version) VALUES ('20120625211426');

INSERT INTO schema_migrations (version) VALUES ('20120628121713');

INSERT INTO schema_migrations (version) VALUES ('20120704072606');

INSERT INTO schema_migrations (version) VALUES ('20120705135703');

INSERT INTO schema_migrations (version) VALUES ('20120705140109');

INSERT INTO schema_migrations (version) VALUES ('20120710084323');

INSERT INTO schema_migrations (version) VALUES ('20120711140918');

INSERT INTO schema_migrations (version) VALUES ('20120718031225');

INSERT INTO schema_migrations (version) VALUES ('20120730024756');

INSERT INTO schema_migrations (version) VALUES ('20120907010347');

INSERT INTO schema_migrations (version) VALUES ('20120907023525');

INSERT INTO schema_migrations (version) VALUES ('20120908052908');

INSERT INTO schema_migrations (version) VALUES ('20120909143322');

INSERT INTO schema_migrations (version) VALUES ('20120929084903');

INSERT INTO schema_migrations (version) VALUES ('20120929091629');

INSERT INTO schema_migrations (version) VALUES ('20121023050946');

INSERT INTO schema_migrations (version) VALUES ('20121105115053');

INSERT INTO schema_migrations (version) VALUES ('20121203142830');

INSERT INTO schema_migrations (version) VALUES ('20121212145626');

INSERT INTO schema_migrations (version) VALUES ('20121214083430');

INSERT INTO schema_migrations (version) VALUES ('20121218125831');

INSERT INTO schema_migrations (version) VALUES ('20121220133808');

INSERT INTO schema_migrations (version) VALUES ('20121229224803');

INSERT INTO schema_migrations (version) VALUES ('20130103081705');

INSERT INTO schema_migrations (version) VALUES ('20130103125240');

INSERT INTO schema_migrations (version) VALUES ('20130103145816');

INSERT INTO schema_migrations (version) VALUES ('20130104071929');

INSERT INTO schema_migrations (version) VALUES ('20130104122958');

INSERT INTO schema_migrations (version) VALUES ('20130105153450');

INSERT INTO schema_migrations (version) VALUES ('20130107095027');

INSERT INTO schema_migrations (version) VALUES ('20130110222425');

INSERT INTO schema_migrations (version) VALUES ('20130123163722');

INSERT INTO schema_migrations (version) VALUES ('20130123164653');

INSERT INTO schema_migrations (version) VALUES ('20130124150000');

INSERT INTO schema_migrations (version) VALUES ('20130208085827');

INSERT INTO schema_migrations (version) VALUES ('20130212104852');

INSERT INTO schema_migrations (version) VALUES ('20130213150133');

INSERT INTO schema_migrations (version) VALUES ('20130213160145');

INSERT INTO schema_migrations (version) VALUES ('20130217121320');

INSERT INTO schema_migrations (version) VALUES ('20130218070405');

INSERT INTO schema_migrations (version) VALUES ('20130305095824');

INSERT INTO schema_migrations (version) VALUES ('20130306172327');

INSERT INTO schema_migrations (version) VALUES ('20130309142322');

INSERT INTO schema_migrations (version) VALUES ('20130317162509');

INSERT INTO schema_migrations (version) VALUES ('20130318083721');

INSERT INTO schema_migrations (version) VALUES ('20130318084043');

INSERT INTO schema_migrations (version) VALUES ('20130318085152');

INSERT INTO schema_migrations (version) VALUES ('20130319162158');

INSERT INTO schema_migrations (version) VALUES ('20130319163113');

INSERT INTO schema_migrations (version) VALUES ('20130320093549');

INSERT INTO schema_migrations (version) VALUES ('20130322171458');

INSERT INTO schema_migrations (version) VALUES ('20130323143126');

INSERT INTO schema_migrations (version) VALUES ('20130325143038');

INSERT INTO schema_migrations (version) VALUES ('20130325153817');

INSERT INTO schema_migrations (version) VALUES ('20130325161150');

INSERT INTO schema_migrations (version) VALUES ('20130325165508');

INSERT INTO schema_migrations (version) VALUES ('20130325174608');

INSERT INTO schema_migrations (version) VALUES ('20130325181741');

INSERT INTO schema_migrations (version) VALUES ('20130326160252');

INSERT INTO schema_migrations (version) VALUES ('20130328124654');

INSERT INTO schema_migrations (version) VALUES ('20130328155825');

INSERT INTO schema_migrations (version) VALUES ('20130329080756');

INSERT INTO schema_migrations (version) VALUES ('20130329081612');

INSERT INTO schema_migrations (version) VALUES ('20130331095134');

INSERT INTO schema_migrations (version) VALUES ('20130331144047');

INSERT INTO schema_migrations (version) VALUES ('20130331200801');

INSERT INTO schema_migrations (version) VALUES ('20130405114540');

INSERT INTO schema_migrations (version) VALUES ('20130418172231');

INSERT INTO schema_migrations (version) VALUES ('20130418173835');

INSERT INTO schema_migrations (version) VALUES ('20130423173017');

INSERT INTO schema_migrations (version) VALUES ('20130424180017');

INSERT INTO schema_migrations (version) VALUES ('20130424183653');

INSERT INTO schema_migrations (version) VALUES ('20130425140120');

INSERT INTO schema_migrations (version) VALUES ('20130514214222');

INSERT INTO schema_migrations (version) VALUES ('20130517133311');

INSERT INTO schema_migrations (version) VALUES ('20130520092054');

INSERT INTO schema_migrations (version) VALUES ('20130520092357');

INSERT INTO schema_migrations (version) VALUES ('20130520103753');

INSERT INTO schema_migrations (version) VALUES ('20130520125924');

INSERT INTO schema_migrations (version) VALUES ('20130520140756');

INSERT INTO schema_migrations (version) VALUES ('20130520172713');

INSERT INTO schema_migrations (version) VALUES ('20130521122031');

INSERT INTO schema_migrations (version) VALUES ('20130521124342');

INSERT INTO schema_migrations (version) VALUES ('20130521171401');

INSERT INTO schema_migrations (version) VALUES ('20130521225614');

INSERT INTO schema_migrations (version) VALUES ('20130531072349');

INSERT INTO schema_migrations (version) VALUES ('20130605074725');

INSERT INTO schema_migrations (version) VALUES ('20130607165451');

INSERT INTO schema_migrations (version) VALUES ('20130710084408');

INSERT INTO schema_migrations (version) VALUES ('20130718104939');

INSERT INTO schema_migrations (version) VALUES ('20130719093816');

INSERT INTO schema_migrations (version) VALUES ('20130719113330');

INSERT INTO schema_migrations (version) VALUES ('20130724065048');

INSERT INTO schema_migrations (version) VALUES ('20130724070139');

INSERT INTO schema_migrations (version) VALUES ('20130729081847');

INSERT INTO schema_migrations (version) VALUES ('20130807083847');

INSERT INTO schema_migrations (version) VALUES ('20130815072527');

INSERT INTO schema_migrations (version) VALUES ('20130815073546');

INSERT INTO schema_migrations (version) VALUES ('20130815075659');

INSERT INTO schema_migrations (version) VALUES ('20130815101112');

INSERT INTO schema_migrations (version) VALUES ('20130823110113');

INSERT INTO schema_migrations (version) VALUES ('20130902140027');

INSERT INTO schema_migrations (version) VALUES ('20130910133213');

INSERT INTO schema_migrations (version) VALUES ('20130917094727');

INSERT INTO schema_migrations (version) VALUES ('20130920121927');

INSERT INTO schema_migrations (version) VALUES ('20130925071631');

INSERT INTO schema_migrations (version) VALUES ('20130925081815');

INSERT INTO schema_migrations (version) VALUES ('20130926070322');

INSERT INTO schema_migrations (version) VALUES ('20130926121237');

INSERT INTO schema_migrations (version) VALUES ('20130930080143');

INSERT INTO schema_migrations (version) VALUES ('20131024081428');

INSERT INTO schema_migrations (version) VALUES ('20131028110133');

INSERT INTO schema_migrations (version) VALUES ('20131028154626');

INSERT INTO schema_migrations (version) VALUES ('20131028183014');

INSERT INTO schema_migrations (version) VALUES ('20131030130320');

INSERT INTO schema_migrations (version) VALUES ('20131031072301');

INSERT INTO schema_migrations (version) VALUES ('20131031093809');

INSERT INTO schema_migrations (version) VALUES ('20131101183938');

INSERT INTO schema_migrations (version) VALUES ('20131104090808');

INSERT INTO schema_migrations (version) VALUES ('20131107124835');

INSERT INTO schema_migrations (version) VALUES ('20131107125413');

INSERT INTO schema_migrations (version) VALUES ('20131108091824');

INSERT INTO schema_migrations (version) VALUES ('20131108113632');

INSERT INTO schema_migrations (version) VALUES ('20131108113650');

INSERT INTO schema_migrations (version) VALUES ('20131111140902');

INSERT INTO schema_migrations (version) VALUES ('20131112115307');

INSERT INTO schema_migrations (version) VALUES ('20131112115308');

INSERT INTO schema_migrations (version) VALUES ('20131112115435');

INSERT INTO schema_migrations (version) VALUES ('20131114112955');

INSERT INTO schema_migrations (version) VALUES ('20131119085439');

INSERT INTO schema_migrations (version) VALUES ('20131119085625');

INSERT INTO schema_migrations (version) VALUES ('20131122175753');

INSERT INTO schema_migrations (version) VALUES ('20131126113141');

INSERT INTO schema_migrations (version) VALUES ('20131126131750');

INSERT INTO schema_migrations (version) VALUES ('20131126134024');

INSERT INTO schema_migrations (version) VALUES ('20131126184439');

INSERT INTO schema_migrations (version) VALUES ('20131128074254');

INSERT INTO schema_migrations (version) VALUES ('20131128074910');

INSERT INTO schema_migrations (version) VALUES ('20131128094614');

INSERT INTO schema_migrations (version) VALUES ('20131128094758');

INSERT INTO schema_migrations (version) VALUES ('20131128094839');

INSERT INTO schema_migrations (version) VALUES ('20131128103251');

INSERT INTO schema_migrations (version) VALUES ('20131128143205');

INSERT INTO schema_migrations (version) VALUES ('20131129095727');

INSERT INTO schema_migrations (version) VALUES ('20131202140547');

INSERT INTO schema_migrations (version) VALUES ('20131203072124');

INSERT INTO schema_migrations (version) VALUES ('20131204091623');

INSERT INTO schema_migrations (version) VALUES ('20131204103910');

INSERT INTO schema_migrations (version) VALUES ('20131206163837');

INSERT INTO schema_migrations (version) VALUES ('20131209073416');

INSERT INTO schema_migrations (version) VALUES ('20131209133946');

INSERT INTO schema_migrations (version) VALUES ('20131210155502');

INSERT INTO schema_migrations (version) VALUES ('20131212065037');

INSERT INTO schema_migrations (version) VALUES ('20131214142413');

INSERT INTO schema_migrations (version) VALUES ('20131214143004');

INSERT INTO schema_migrations (version) VALUES ('20131214143005');

INSERT INTO schema_migrations (version) VALUES ('20131220084742');

INSERT INTO schema_migrations (version) VALUES ('20131220104804');

INSERT INTO schema_migrations (version) VALUES ('20131220104805');

INSERT INTO schema_migrations (version) VALUES ('20131227080454');

INSERT INTO schema_migrations (version) VALUES ('20131227081256');

INSERT INTO schema_migrations (version) VALUES ('20140102125702');

INSERT INTO schema_migrations (version) VALUES ('20140102141643');

INSERT INTO schema_migrations (version) VALUES ('20140102144755');

INSERT INTO schema_migrations (version) VALUES ('20140102145633');

INSERT INTO schema_migrations (version) VALUES ('20140102150134');

INSERT INTO schema_migrations (version) VALUES ('20140102153949');

INSERT INTO schema_migrations (version) VALUES ('20140103084331');

INSERT INTO schema_migrations (version) VALUES ('20140103131350');

INSERT INTO schema_migrations (version) VALUES ('20140106114557');

INSERT INTO schema_migrations (version) VALUES ('20140109091819');

INSERT INTO schema_migrations (version) VALUES ('20140109093432');

INSERT INTO schema_migrations (version) VALUES ('20140109143257');

INSERT INTO schema_migrations (version) VALUES ('20140109190928');

INSERT INTO schema_migrations (version) VALUES ('20140116131654');

INSERT INTO schema_migrations (version) VALUES ('20140123141906');

INSERT INTO schema_migrations (version) VALUES ('20140124095930');

INSERT INTO schema_migrations (version) VALUES ('20140124141214');

INSERT INTO schema_migrations (version) VALUES ('20140128094422');

INSERT INTO schema_migrations (version) VALUES ('20140128094642');

INSERT INTO schema_migrations (version) VALUES ('20140128095047');

INSERT INTO schema_migrations (version) VALUES ('20140129081030');

INSERT INTO schema_migrations (version) VALUES ('20140204082210');

INSERT INTO schema_migrations (version) VALUES ('20140205092212');

INSERT INTO schema_migrations (version) VALUES ('20140205101011');

INSERT INTO schema_migrations (version) VALUES ('20140205121010');

INSERT INTO schema_migrations (version) VALUES ('20140206103152');

INSERT INTO schema_migrations (version) VALUES ('20140207133412');

INSERT INTO schema_migrations (version) VALUES ('20140219160247');

INSERT INTO schema_migrations (version) VALUES ('20140219162023');

INSERT INTO schema_migrations (version) VALUES ('20140222080916');

INSERT INTO schema_migrations (version) VALUES ('20140223190922');

INSERT INTO schema_migrations (version) VALUES ('20140223202734');

INSERT INTO schema_migrations (version) VALUES ('20140223210213');

INSERT INTO schema_migrations (version) VALUES ('20140224150322');

INSERT INTO schema_migrations (version) VALUES ('20140224151953');

INSERT INTO schema_migrations (version) VALUES ('20140225143012');

INSERT INTO schema_migrations (version) VALUES ('20140226074348');

INSERT INTO schema_migrations (version) VALUES ('20140226074445');

INSERT INTO schema_migrations (version) VALUES ('20140226074710');

INSERT INTO schema_migrations (version) VALUES ('20140226074751');

INSERT INTO schema_migrations (version) VALUES ('20140226121423');

INSERT INTO schema_migrations (version) VALUES ('20140227102627');

INSERT INTO schema_migrations (version) VALUES ('20140228164206');

INSERT INTO schema_migrations (version) VALUES ('20140228164428');

INSERT INTO schema_migrations (version) VALUES ('20140228165024');

INSERT INTO schema_migrations (version) VALUES ('20140301074143');

INSERT INTO schema_migrations (version) VALUES ('20140303131213');

INSERT INTO schema_migrations (version) VALUES ('20140304135448');

INSERT INTO schema_migrations (version) VALUES ('20140306083247');

INSERT INTO schema_migrations (version) VALUES ('20140312145533');

INSERT INTO schema_migrations (version) VALUES ('20140312150455');

INSERT INTO schema_migrations (version) VALUES ('20140314132659');

INSERT INTO schema_migrations (version) VALUES ('20140318131351');

INSERT INTO schema_migrations (version) VALUES ('20140319182117');

INSERT INTO schema_migrations (version) VALUES ('20140324073247');

INSERT INTO schema_migrations (version) VALUES ('20140328124957');

INSERT INTO schema_migrations (version) VALUES ('20140328133415');

INSERT INTO schema_migrations (version) VALUES ('20140402070713');<|MERGE_RESOLUTION|>--- conflicted
+++ resolved
@@ -1,7 +1,7 @@
 CREATE TABLE `auth_tokens` (
   `id` int(11) NOT NULL AUTO_INCREMENT,
-  `token` varchar(255) COLLATE utf8_unicode_ci DEFAULT NULL,
-  `person_id` varchar(255) COLLATE utf8_unicode_ci DEFAULT NULL,
+  `token` varchar(255) DEFAULT NULL,
+  `person_id` varchar(255) DEFAULT NULL,
   `expires_at` datetime DEFAULT NULL,
   `times_used` int(11) DEFAULT NULL,
   `last_use_attempt` datetime DEFAULT NULL,
@@ -9,62 +9,62 @@
   `updated_at` datetime NOT NULL,
   PRIMARY KEY (`id`),
   UNIQUE KEY `index_auth_tokens_on_token` (`token`)
-) ENGINE=InnoDB DEFAULT CHARSET=utf8 COLLATE=utf8_unicode_ci;
+) ENGINE=InnoDB DEFAULT CHARSET=utf8;
 
 CREATE TABLE `badges` (
   `id` int(11) NOT NULL AUTO_INCREMENT,
-  `person_id` varchar(255) COLLATE utf8_unicode_ci DEFAULT NULL,
-  `name` varchar(255) COLLATE utf8_unicode_ci DEFAULT NULL,
+  `person_id` varchar(255) DEFAULT NULL,
+  `name` varchar(255) DEFAULT NULL,
   `created_at` datetime DEFAULT NULL,
   `updated_at` datetime DEFAULT NULL,
   PRIMARY KEY (`id`),
   KEY `index_badges_on_person_id` (`person_id`)
-) ENGINE=InnoDB DEFAULT CHARSET=utf8 COLLATE=utf8_unicode_ci;
+) ENGINE=InnoDB DEFAULT CHARSET=utf8;
 
 CREATE TABLE `braintree_accounts` (
   `id` int(11) NOT NULL AUTO_INCREMENT,
   `created_at` datetime NOT NULL,
   `updated_at` datetime NOT NULL,
-  `first_name` varchar(255) COLLATE utf8_unicode_ci DEFAULT NULL,
-  `last_name` varchar(255) COLLATE utf8_unicode_ci DEFAULT NULL,
-  `person_id` varchar(255) COLLATE utf8_unicode_ci DEFAULT NULL,
-  `email` varchar(255) COLLATE utf8_unicode_ci DEFAULT NULL,
-  `phone` varchar(255) COLLATE utf8_unicode_ci DEFAULT NULL,
-  `address_street_address` varchar(255) COLLATE utf8_unicode_ci DEFAULT NULL,
-  `address_postal_code` varchar(255) COLLATE utf8_unicode_ci DEFAULT NULL,
-  `address_locality` varchar(255) COLLATE utf8_unicode_ci DEFAULT NULL,
-  `address_region` varchar(255) COLLATE utf8_unicode_ci DEFAULT NULL,
+  `first_name` varchar(255) DEFAULT NULL,
+  `last_name` varchar(255) DEFAULT NULL,
+  `person_id` varchar(255) DEFAULT NULL,
+  `email` varchar(255) DEFAULT NULL,
+  `phone` varchar(255) DEFAULT NULL,
+  `address_street_address` varchar(255) DEFAULT NULL,
+  `address_postal_code` varchar(255) DEFAULT NULL,
+  `address_locality` varchar(255) DEFAULT NULL,
+  `address_region` varchar(255) DEFAULT NULL,
   `date_of_birth` date DEFAULT NULL,
-  `routing_number` varchar(255) COLLATE utf8_unicode_ci DEFAULT NULL,
-  `hidden_account_number` varchar(255) COLLATE utf8_unicode_ci DEFAULT NULL,
-  `status` varchar(255) COLLATE utf8_unicode_ci DEFAULT NULL,
+  `routing_number` varchar(255) DEFAULT NULL,
+  `hidden_account_number` varchar(255) DEFAULT NULL,
+  `status` varchar(255) DEFAULT NULL,
   `community_id` int(11) DEFAULT NULL,
   PRIMARY KEY (`id`)
-) ENGINE=InnoDB DEFAULT CHARSET=utf8 COLLATE=utf8_unicode_ci;
+) ENGINE=InnoDB DEFAULT CHARSET=utf8;
 
 CREATE TABLE `cached_ressi_events` (
   `id` int(11) NOT NULL AUTO_INCREMENT,
-  `user_id` varchar(255) COLLATE utf8_unicode_ci DEFAULT NULL,
-  `application_id` varchar(255) COLLATE utf8_unicode_ci DEFAULT NULL,
-  `session_id` varchar(255) COLLATE utf8_unicode_ci DEFAULT NULL,
-  `ip_address` varchar(255) COLLATE utf8_unicode_ci DEFAULT NULL,
-  `action` varchar(255) COLLATE utf8_unicode_ci DEFAULT NULL,
-  `parameters` text COLLATE utf8_unicode_ci,
-  `return_value` varchar(255) COLLATE utf8_unicode_ci DEFAULT NULL,
-  `headers` text COLLATE utf8_unicode_ci,
-  `semantic_event_id` varchar(255) COLLATE utf8_unicode_ci DEFAULT NULL,
+  `user_id` varchar(255) DEFAULT NULL,
+  `application_id` varchar(255) DEFAULT NULL,
+  `session_id` varchar(255) DEFAULT NULL,
+  `ip_address` varchar(255) DEFAULT NULL,
+  `action` varchar(255) DEFAULT NULL,
+  `parameters` text,
+  `return_value` varchar(255) DEFAULT NULL,
+  `headers` text,
+  `semantic_event_id` varchar(255) DEFAULT NULL,
   `created_at` datetime DEFAULT NULL,
   `updated_at` datetime DEFAULT NULL,
   `test_group_number` int(11) DEFAULT NULL,
   `community_id` int(11) DEFAULT NULL,
   PRIMARY KEY (`id`)
-) ENGINE=InnoDB DEFAULT CHARSET=utf8 COLLATE=utf8_unicode_ci;
+) ENGINE=InnoDB DEFAULT CHARSET=utf8;
 
 CREATE TABLE `categories` (
   `id` int(11) NOT NULL AUTO_INCREMENT,
-  `name` varchar(255) COLLATE utf8_unicode_ci DEFAULT NULL,
+  `name` varchar(255) DEFAULT NULL,
   `parent_id` int(11) DEFAULT NULL,
-  `icon` varchar(255) COLLATE utf8_unicode_ci DEFAULT NULL,
+  `icon` varchar(255) DEFAULT NULL,
   `created_at` datetime NOT NULL,
   `updated_at` datetime NOT NULL,
   `community_id` int(11) DEFAULT NULL,
@@ -72,7 +72,7 @@
   PRIMARY KEY (`id`),
   KEY `index_categories_on_name` (`name`),
   KEY `index_categories_on_parent_id` (`parent_id`)
-) ENGINE=InnoDB DEFAULT CHARSET=utf8 COLLATE=utf8_unicode_ci;
+) ENGINE=InnoDB DEFAULT CHARSET=utf8;
 
 CREATE TABLE `category_custom_fields` (
   `id` int(11) NOT NULL AUTO_INCREMENT,
@@ -81,7 +81,7 @@
   `created_at` datetime NOT NULL,
   `updated_at` datetime NOT NULL,
   PRIMARY KEY (`id`)
-) ENGINE=InnoDB DEFAULT CHARSET=utf8 COLLATE=utf8_unicode_ci;
+) ENGINE=InnoDB DEFAULT CHARSET=utf8;
 
 CREATE TABLE `category_transaction_types` (
   `id` int(11) NOT NULL AUTO_INCREMENT,
@@ -92,41 +92,41 @@
   PRIMARY KEY (`id`),
   KEY `index_category_transaction_types_on_category_id` (`category_id`),
   KEY `index_category_transaction_types_on_transaction_type_id` (`transaction_type_id`)
-) ENGINE=InnoDB DEFAULT CHARSET=utf8 COLLATE=utf8_unicode_ci;
+) ENGINE=InnoDB DEFAULT CHARSET=utf8;
 
 CREATE TABLE `category_translations` (
   `id` int(11) NOT NULL AUTO_INCREMENT,
   `category_id` int(11) DEFAULT NULL,
-  `locale` varchar(255) COLLATE utf8_unicode_ci DEFAULT NULL,
-  `name` varchar(255) COLLATE utf8_unicode_ci DEFAULT NULL,
-  `created_at` datetime NOT NULL,
-  `updated_at` datetime NOT NULL,
-  `description` varchar(255) COLLATE utf8_unicode_ci DEFAULT NULL,
+  `locale` varchar(255) DEFAULT NULL,
+  `name` varchar(255) DEFAULT NULL,
+  `created_at` datetime NOT NULL,
+  `updated_at` datetime NOT NULL,
+  `description` varchar(255) DEFAULT NULL,
   PRIMARY KEY (`id`),
   KEY `category_id_with_locale` (`category_id`,`locale`),
   KEY `index_category_translations_on_category_id` (`category_id`)
-) ENGINE=InnoDB DEFAULT CHARSET=utf8 COLLATE=utf8_unicode_ci;
+) ENGINE=InnoDB DEFAULT CHARSET=utf8;
 
 CREATE TABLE `comments` (
   `id` int(11) NOT NULL AUTO_INCREMENT,
-  `author_id` varchar(255) COLLATE utf8_unicode_ci DEFAULT NULL,
+  `author_id` varchar(255) DEFAULT NULL,
   `listing_id` int(11) DEFAULT NULL,
-  `content` text COLLATE utf8_unicode_ci,
+  `content` text,
   `created_at` datetime DEFAULT NULL,
   `updated_at` datetime DEFAULT NULL,
   `community_id` int(11) DEFAULT NULL,
   PRIMARY KEY (`id`),
   KEY `index_comments_on_listing_id` (`listing_id`)
-) ENGINE=InnoDB DEFAULT CHARSET=utf8 COLLATE=utf8_unicode_ci;
+) ENGINE=InnoDB DEFAULT CHARSET=utf8;
 
 CREATE TABLE `communities` (
   `id` int(11) NOT NULL AUTO_INCREMENT,
-  `name` varchar(255) COLLATE utf8_unicode_ci DEFAULT NULL,
-  `domain` varchar(255) COLLATE utf8_unicode_ci DEFAULT NULL,
-  `created_at` datetime DEFAULT NULL,
-  `updated_at` datetime DEFAULT NULL,
-  `settings` text COLLATE utf8_unicode_ci,
-  `consent` varchar(255) COLLATE utf8_unicode_ci DEFAULT NULL,
+  `name` varchar(255) DEFAULT NULL,
+  `domain` varchar(255) DEFAULT NULL,
+  `created_at` datetime DEFAULT NULL,
+  `updated_at` datetime DEFAULT NULL,
+  `settings` text,
+  `consent` varchar(255) DEFAULT NULL,
   `email_admins_about_new_members` tinyint(1) DEFAULT '0',
   `use_fb_like` tinyint(1) DEFAULT '0',
   `real_name_required` tinyint(1) DEFAULT '1',
@@ -134,63 +134,63 @@
   `automatic_newsletters` tinyint(1) DEFAULT '1',
   `join_with_invite_only` tinyint(1) DEFAULT '0',
   `use_captcha` tinyint(1) DEFAULT '0',
-  `allowed_emails` text COLLATE utf8_unicode_ci,
+  `allowed_emails` text,
   `users_can_invite_new_users` tinyint(1) DEFAULT '1',
   `private` tinyint(1) DEFAULT '0',
-  `label` varchar(255) COLLATE utf8_unicode_ci DEFAULT NULL,
+  `label` varchar(255) DEFAULT NULL,
   `show_date_in_listings_list` tinyint(1) DEFAULT '0',
   `news_enabled` tinyint(1) DEFAULT '1',
   `all_users_can_add_news` tinyint(1) DEFAULT '1',
   `custom_frontpage_sidebar` tinyint(1) DEFAULT '0',
   `event_feed_enabled` tinyint(1) DEFAULT '1',
-  `slogan` varchar(255) COLLATE utf8_unicode_ci DEFAULT NULL,
-  `description` text COLLATE utf8_unicode_ci,
-  `category` varchar(255) COLLATE utf8_unicode_ci DEFAULT 'other',
+  `slogan` varchar(255) DEFAULT NULL,
+  `description` text,
+  `category` varchar(255) DEFAULT 'other',
   `members_count` int(11) DEFAULT '0',
   `polls_enabled` tinyint(1) DEFAULT '0',
-  `plan` varchar(255) COLLATE utf8_unicode_ci DEFAULT NULL,
+  `plan` varchar(255) DEFAULT NULL,
   `user_limit` int(11) DEFAULT NULL,
   `monthly_price_in_euros` float DEFAULT NULL,
-  `logo_file_name` varchar(255) COLLATE utf8_unicode_ci DEFAULT NULL,
-  `logo_content_type` varchar(255) COLLATE utf8_unicode_ci DEFAULT NULL,
+  `logo_file_name` varchar(255) DEFAULT NULL,
+  `logo_content_type` varchar(255) DEFAULT NULL,
   `logo_file_size` int(11) DEFAULT NULL,
   `logo_updated_at` datetime DEFAULT NULL,
-  `cover_photo_file_name` varchar(255) COLLATE utf8_unicode_ci DEFAULT NULL,
-  `cover_photo_content_type` varchar(255) COLLATE utf8_unicode_ci DEFAULT NULL,
+  `cover_photo_file_name` varchar(255) DEFAULT NULL,
+  `cover_photo_content_type` varchar(255) DEFAULT NULL,
   `cover_photo_file_size` int(11) DEFAULT NULL,
   `cover_photo_updated_at` datetime DEFAULT NULL,
-  `small_cover_photo_file_name` varchar(255) COLLATE utf8_unicode_ci DEFAULT NULL,
-  `small_cover_photo_content_type` varchar(255) COLLATE utf8_unicode_ci DEFAULT NULL,
+  `small_cover_photo_file_name` varchar(255) DEFAULT NULL,
+  `small_cover_photo_content_type` varchar(255) DEFAULT NULL,
   `small_cover_photo_file_size` int(11) DEFAULT NULL,
   `small_cover_photo_updated_at` datetime DEFAULT NULL,
-  `custom_color1` varchar(255) COLLATE utf8_unicode_ci DEFAULT NULL,
-  `custom_color2` varchar(255) COLLATE utf8_unicode_ci DEFAULT NULL,
-  `stylesheet_url` varchar(255) COLLATE utf8_unicode_ci DEFAULT NULL,
+  `custom_color1` varchar(255) DEFAULT NULL,
+  `custom_color2` varchar(255) DEFAULT NULL,
+  `stylesheet_url` varchar(255) DEFAULT NULL,
   `stylesheet_needs_recompile` tinyint(1) DEFAULT '0',
-  `service_logo_style` varchar(255) COLLATE utf8_unicode_ci DEFAULT 'full-logo',
-  `available_currencies` text COLLATE utf8_unicode_ci,
+  `service_logo_style` varchar(255) DEFAULT 'full-logo',
+  `available_currencies` text,
   `facebook_connect_enabled` tinyint(1) DEFAULT '1',
   `only_public_listings` tinyint(1) DEFAULT '1',
-  `custom_email_from_address` varchar(255) COLLATE utf8_unicode_ci DEFAULT NULL,
+  `custom_email_from_address` varchar(255) DEFAULT NULL,
   `vat` int(11) DEFAULT NULL,
   `commission_from_seller` int(11) DEFAULT NULL,
   `minimum_price_cents` int(11) DEFAULT NULL,
   `badges_in_use` tinyint(1) DEFAULT '0',
   `testimonials_in_use` tinyint(1) DEFAULT '1',
   `hide_expiration_date` tinyint(1) DEFAULT '0',
-  `facebook_connect_id` varchar(255) COLLATE utf8_unicode_ci DEFAULT NULL,
-  `facebook_connect_secret` varchar(255) COLLATE utf8_unicode_ci DEFAULT NULL,
-  `google_analytics_key` varchar(255) COLLATE utf8_unicode_ci DEFAULT NULL,
-  `favicon_url` varchar(255) COLLATE utf8_unicode_ci DEFAULT NULL,
-  `name_display_type` varchar(255) COLLATE utf8_unicode_ci DEFAULT 'first_name_with_initial',
-  `twitter_handle` varchar(255) COLLATE utf8_unicode_ci DEFAULT NULL,
+  `facebook_connect_id` varchar(255) DEFAULT NULL,
+  `facebook_connect_secret` varchar(255) DEFAULT NULL,
+  `google_analytics_key` varchar(255) DEFAULT NULL,
+  `favicon_url` varchar(255) DEFAULT NULL,
+  `name_display_type` varchar(255) DEFAULT 'first_name_with_initial',
+  `twitter_handle` varchar(255) DEFAULT NULL,
   `use_community_location_as_default` tinyint(1) DEFAULT '0',
-  `domain_alias` varchar(255) COLLATE utf8_unicode_ci DEFAULT NULL,
-  `preproduction_stylesheet_url` varchar(255) COLLATE utf8_unicode_ci DEFAULT NULL,
+  `domain_alias` varchar(255) DEFAULT NULL,
+  `preproduction_stylesheet_url` varchar(255) DEFAULT NULL,
   `show_category_in_listing_list` tinyint(1) DEFAULT '0',
-  `default_browse_view` varchar(255) COLLATE utf8_unicode_ci DEFAULT 'grid',
-  `wide_logo_file_name` varchar(255) COLLATE utf8_unicode_ci DEFAULT NULL,
-  `wide_logo_content_type` varchar(255) COLLATE utf8_unicode_ci DEFAULT NULL,
+  `default_browse_view` varchar(255) DEFAULT 'grid',
+  `wide_logo_file_name` varchar(255) DEFAULT NULL,
+  `wide_logo_content_type` varchar(255) DEFAULT NULL,
   `wide_logo_file_size` int(11) DEFAULT NULL,
   `wide_logo_updated_at` datetime DEFAULT NULL,
   `logo_change_allowed` tinyint(1) DEFAULT NULL,
@@ -209,14 +209,14 @@
   `plan_level` int(11) DEFAULT '0',
   PRIMARY KEY (`id`),
   KEY `index_communities_on_domain` (`domain`)
-) ENGINE=InnoDB DEFAULT CHARSET=utf8 COLLATE=utf8_unicode_ci;
+) ENGINE=InnoDB DEFAULT CHARSET=utf8;
 
 CREATE TABLE `communities_listings` (
   `community_id` int(11) DEFAULT NULL,
   `listing_id` int(11) DEFAULT NULL,
   KEY `index_communities_listings_on_community_id` (`community_id`),
   KEY `communities_listings` (`listing_id`,`community_id`)
-) ENGINE=InnoDB DEFAULT CHARSET=utf8 COLLATE=utf8_unicode_ci;
+) ENGINE=InnoDB DEFAULT CHARSET=utf8;
 
 CREATE TABLE `community_categories` (
   `id` int(11) NOT NULL AUTO_INCREMENT,
@@ -226,104 +226,104 @@
   `created_at` datetime NOT NULL,
   `updated_at` datetime NOT NULL,
   `price` tinyint(1) DEFAULT '0',
-  `price_quantity_placeholder` varchar(255) COLLATE utf8_unicode_ci DEFAULT NULL,
+  `price_quantity_placeholder` varchar(255) DEFAULT NULL,
   `payment` tinyint(1) DEFAULT '0',
   `sort_priority` int(11) DEFAULT '0',
   PRIMARY KEY (`id`),
   KEY `community_categories` (`community_id`,`category_id`)
-) ENGINE=InnoDB DEFAULT CHARSET=utf8 COLLATE=utf8_unicode_ci;
+) ENGINE=InnoDB DEFAULT CHARSET=utf8;
 
 CREATE TABLE `community_customizations` (
   `id` int(11) NOT NULL AUTO_INCREMENT,
   `community_id` int(11) DEFAULT NULL,
-  `locale` varchar(255) COLLATE utf8_unicode_ci DEFAULT NULL,
-  `name` varchar(255) COLLATE utf8_unicode_ci DEFAULT NULL,
-  `slogan` varchar(255) COLLATE utf8_unicode_ci DEFAULT NULL,
-  `description` text COLLATE utf8_unicode_ci,
-  `created_at` datetime NOT NULL,
-  `updated_at` datetime NOT NULL,
-  `blank_slate` text COLLATE utf8_unicode_ci,
-  `welcome_email_content` text COLLATE utf8_unicode_ci,
-  `how_to_use_page_content` text COLLATE utf8_unicode_ci,
-  `custom_head_script` text COLLATE utf8_unicode_ci,
-  `about_page_content` text COLLATE utf8_unicode_ci,
-  `terms_page_content` text COLLATE utf8_unicode_ci,
-  `privacy_page_content` text COLLATE utf8_unicode_ci,
-  `storefront_label` varchar(255) COLLATE utf8_unicode_ci DEFAULT NULL,
-  `signup_info_content` text COLLATE utf8_unicode_ci,
-  `private_community_homepage_content` text COLLATE utf8_unicode_ci,
-  `verification_to_post_listings_info_content` text COLLATE utf8_unicode_ci,
-  `search_placeholder` varchar(255) COLLATE utf8_unicode_ci DEFAULT NULL,
+  `locale` varchar(255) DEFAULT NULL,
+  `name` varchar(255) DEFAULT NULL,
+  `slogan` varchar(255) DEFAULT NULL,
+  `description` text,
+  `created_at` datetime NOT NULL,
+  `updated_at` datetime NOT NULL,
+  `blank_slate` text,
+  `welcome_email_content` text,
+  `how_to_use_page_content` text,
+  `custom_head_script` text,
+  `about_page_content` text,
+  `terms_page_content` text,
+  `privacy_page_content` text,
+  `storefront_label` varchar(255) DEFAULT NULL,
+  `signup_info_content` text,
+  `private_community_homepage_content` text,
+  `verification_to_post_listings_info_content` text,
+  `search_placeholder` varchar(255) DEFAULT NULL,
   PRIMARY KEY (`id`),
   KEY `index_community_customizations_on_community_id` (`community_id`)
-) ENGINE=InnoDB DEFAULT CHARSET=utf8 COLLATE=utf8_unicode_ci;
+) ENGINE=InnoDB DEFAULT CHARSET=utf8;
 
 CREATE TABLE `community_memberships` (
   `id` int(11) NOT NULL AUTO_INCREMENT,
-  `person_id` varchar(255) COLLATE utf8_unicode_ci DEFAULT NULL,
+  `person_id` varchar(255) DEFAULT NULL,
   `community_id` int(11) DEFAULT NULL,
   `admin` tinyint(1) DEFAULT '0',
   `created_at` datetime DEFAULT NULL,
   `updated_at` datetime DEFAULT NULL,
-  `consent` varchar(255) COLLATE utf8_unicode_ci DEFAULT NULL,
+  `consent` varchar(255) DEFAULT NULL,
   `invitation_id` int(11) DEFAULT NULL,
   `last_page_load_date` datetime DEFAULT NULL,
-  `status` varchar(255) COLLATE utf8_unicode_ci NOT NULL DEFAULT 'accepted',
+  `status` varchar(255) NOT NULL DEFAULT 'accepted',
   `can_post_listings` tinyint(1) DEFAULT '0',
   PRIMARY KEY (`id`),
   KEY `index_community_memberships_on_community_id` (`community_id`),
   KEY `memberships` (`person_id`,`community_id`)
-) ENGINE=InnoDB DEFAULT CHARSET=utf8 COLLATE=utf8_unicode_ci;
+) ENGINE=InnoDB DEFAULT CHARSET=utf8;
 
 CREATE TABLE `contact_requests` (
   `id` int(11) NOT NULL AUTO_INCREMENT,
-  `email` varchar(255) COLLATE utf8_unicode_ci DEFAULT NULL,
-  `created_at` datetime DEFAULT NULL,
-  `updated_at` datetime DEFAULT NULL,
-  `country` varchar(255) COLLATE utf8_unicode_ci DEFAULT NULL,
-  `plan_type` varchar(255) COLLATE utf8_unicode_ci DEFAULT NULL,
-  `marketplace_type` varchar(255) COLLATE utf8_unicode_ci DEFAULT NULL,
+  `email` varchar(255) DEFAULT NULL,
+  `created_at` datetime DEFAULT NULL,
+  `updated_at` datetime DEFAULT NULL,
+  `country` varchar(255) DEFAULT NULL,
+  `plan_type` varchar(255) DEFAULT NULL,
+  `marketplace_type` varchar(255) DEFAULT NULL,
   PRIMARY KEY (`id`)
-) ENGINE=InnoDB DEFAULT CHARSET=utf8 COLLATE=utf8_unicode_ci;
+) ENGINE=InnoDB DEFAULT CHARSET=utf8;
 
 CREATE TABLE `conversations` (
   `id` int(11) NOT NULL AUTO_INCREMENT,
-  `title` varchar(255) COLLATE utf8_unicode_ci DEFAULT NULL,
+  `title` varchar(255) DEFAULT NULL,
   `listing_id` int(11) DEFAULT NULL,
   `created_at` datetime DEFAULT NULL,
   `updated_at` datetime DEFAULT NULL,
-  `status` varchar(255) COLLATE utf8_unicode_ci DEFAULT 'pending',
+  `status` varchar(255) DEFAULT 'pending',
   `last_message_at` datetime DEFAULT NULL,
   `automatic_confirmation_after_days` int(11) DEFAULT NULL,
   `community_id` int(11) DEFAULT NULL,
   PRIMARY KEY (`id`)
-) ENGINE=InnoDB DEFAULT CHARSET=utf8 COLLATE=utf8_unicode_ci;
+) ENGINE=InnoDB DEFAULT CHARSET=utf8;
 
 CREATE TABLE `country_managers` (
   `id` int(11) NOT NULL AUTO_INCREMENT,
-  `given_name` varchar(255) COLLATE utf8_unicode_ci DEFAULT NULL,
-  `family_name` varchar(255) COLLATE utf8_unicode_ci DEFAULT NULL,
-  `email` varchar(255) COLLATE utf8_unicode_ci DEFAULT NULL,
-  `country` varchar(255) COLLATE utf8_unicode_ci DEFAULT NULL,
-  `locale` varchar(255) COLLATE utf8_unicode_ci DEFAULT NULL,
-  `created_at` datetime NOT NULL,
-  `updated_at` datetime NOT NULL,
-  `subject_line` varchar(255) COLLATE utf8_unicode_ci DEFAULT NULL,
-  `email_content` text COLLATE utf8_unicode_ci,
+  `given_name` varchar(255) DEFAULT NULL,
+  `family_name` varchar(255) DEFAULT NULL,
+  `email` varchar(255) DEFAULT NULL,
+  `country` varchar(255) DEFAULT NULL,
+  `locale` varchar(255) DEFAULT NULL,
+  `created_at` datetime NOT NULL,
+  `updated_at` datetime NOT NULL,
+  `subject_line` varchar(255) DEFAULT NULL,
+  `email_content` text,
   PRIMARY KEY (`id`)
-) ENGINE=InnoDB DEFAULT CHARSET=utf8 COLLATE=utf8_unicode_ci;
+) ENGINE=InnoDB DEFAULT CHARSET=utf8;
 
 CREATE TABLE `custom_field_names` (
   `id` int(11) NOT NULL AUTO_INCREMENT,
-  `value` varchar(255) COLLATE utf8_unicode_ci DEFAULT NULL,
-  `locale` varchar(255) COLLATE utf8_unicode_ci DEFAULT NULL,
-  `custom_field_id` varchar(255) COLLATE utf8_unicode_ci DEFAULT NULL,
+  `value` varchar(255) DEFAULT NULL,
+  `locale` varchar(255) DEFAULT NULL,
+  `custom_field_id` varchar(255) DEFAULT NULL,
   `created_at` datetime NOT NULL,
   `updated_at` datetime NOT NULL,
   PRIMARY KEY (`id`),
   KEY `locale_index` (`custom_field_id`,`locale`),
   KEY `index_custom_field_names_on_custom_field_id` (`custom_field_id`)
-) ENGINE=InnoDB DEFAULT CHARSET=utf8 COLLATE=utf8_unicode_ci;
+) ENGINE=InnoDB DEFAULT CHARSET=utf8;
 
 CREATE TABLE `custom_field_option_selections` (
   `id` int(11) NOT NULL AUTO_INCREMENT,
@@ -333,19 +333,19 @@
   `updated_at` datetime NOT NULL,
   PRIMARY KEY (`id`),
   KEY `index_selected_options_on_custom_field_value_id` (`custom_field_value_id`)
-) ENGINE=InnoDB DEFAULT CHARSET=utf8 COLLATE=utf8_unicode_ci;
+) ENGINE=InnoDB DEFAULT CHARSET=utf8;
 
 CREATE TABLE `custom_field_option_titles` (
   `id` int(11) NOT NULL AUTO_INCREMENT,
-  `value` varchar(255) COLLATE utf8_unicode_ci DEFAULT NULL,
-  `locale` varchar(255) COLLATE utf8_unicode_ci DEFAULT NULL,
+  `value` varchar(255) DEFAULT NULL,
+  `locale` varchar(255) DEFAULT NULL,
   `custom_field_option_id` int(11) DEFAULT NULL,
   `created_at` datetime NOT NULL,
   `updated_at` datetime NOT NULL,
   PRIMARY KEY (`id`),
   KEY `locale_index` (`custom_field_option_id`,`locale`),
   KEY `index_custom_field_option_titles_on_custom_field_option_id` (`custom_field_option_id`)
-) ENGINE=InnoDB DEFAULT CHARSET=utf8 COLLATE=utf8_unicode_ci;
+) ENGINE=InnoDB DEFAULT CHARSET=utf8;
 
 CREATE TABLE `custom_field_options` (
   `id` int(11) NOT NULL AUTO_INCREMENT,
@@ -355,25 +355,25 @@
   `updated_at` datetime NOT NULL,
   PRIMARY KEY (`id`),
   KEY `index_custom_field_options_on_custom_field_id` (`custom_field_id`)
-) ENGINE=InnoDB DEFAULT CHARSET=utf8 COLLATE=utf8_unicode_ci;
+) ENGINE=InnoDB DEFAULT CHARSET=utf8;
 
 CREATE TABLE `custom_field_values` (
   `id` int(11) NOT NULL AUTO_INCREMENT,
   `custom_field_id` int(11) DEFAULT NULL,
   `listing_id` int(11) DEFAULT NULL,
-  `text_value` text COLLATE utf8_unicode_ci,
+  `text_value` text,
   `numeric_value` float DEFAULT NULL,
   `created_at` datetime NOT NULL,
   `updated_at` datetime NOT NULL,
-  `type` varchar(255) COLLATE utf8_unicode_ci DEFAULT NULL,
+  `type` varchar(255) DEFAULT NULL,
   `delta` tinyint(1) NOT NULL DEFAULT '1',
   PRIMARY KEY (`id`),
   KEY `index_custom_field_values_on_listing_id` (`listing_id`)
-) ENGINE=InnoDB DEFAULT CHARSET=utf8 COLLATE=utf8_unicode_ci;
+) ENGINE=InnoDB DEFAULT CHARSET=utf8;
 
 CREATE TABLE `custom_fields` (
   `id` int(11) NOT NULL AUTO_INCREMENT,
-  `type` varchar(255) COLLATE utf8_unicode_ci DEFAULT NULL,
+  `type` varchar(255) DEFAULT NULL,
   `sort_priority` int(11) DEFAULT NULL,
   `created_at` datetime NOT NULL,
   `updated_at` datetime NOT NULL,
@@ -384,116 +384,116 @@
   `allow_decimals` tinyint(1) DEFAULT '0',
   PRIMARY KEY (`id`),
   KEY `index_custom_fields_on_community_id` (`community_id`)
-) ENGINE=InnoDB DEFAULT CHARSET=utf8 COLLATE=utf8_unicode_ci;
+) ENGINE=InnoDB DEFAULT CHARSET=utf8;
 
 CREATE TABLE `delayed_jobs` (
   `id` int(11) NOT NULL AUTO_INCREMENT,
   `priority` int(11) DEFAULT '0',
   `attempts` int(11) DEFAULT '0',
-  `handler` text COLLATE utf8_unicode_ci,
-  `last_error` text COLLATE utf8_unicode_ci,
+  `handler` text,
+  `last_error` text,
   `run_at` datetime DEFAULT NULL,
   `locked_at` datetime DEFAULT NULL,
   `failed_at` datetime DEFAULT NULL,
-  `locked_by` varchar(255) COLLATE utf8_unicode_ci DEFAULT NULL,
-  `created_at` datetime DEFAULT NULL,
-  `updated_at` datetime DEFAULT NULL,
-  `queue` varchar(255) COLLATE utf8_unicode_ci DEFAULT NULL,
+  `locked_by` varchar(255) DEFAULT NULL,
+  `created_at` datetime DEFAULT NULL,
+  `updated_at` datetime DEFAULT NULL,
+  `queue` varchar(255) DEFAULT NULL,
   PRIMARY KEY (`id`),
   KEY `delayed_jobs_priority` (`priority`,`run_at`)
-) ENGINE=InnoDB DEFAULT CHARSET=utf8 COLLATE=utf8_unicode_ci;
+) ENGINE=InnoDB DEFAULT CHARSET=utf8;
 
 CREATE TABLE `devices` (
   `id` int(11) NOT NULL AUTO_INCREMENT,
-  `person_id` varchar(255) COLLATE utf8_unicode_ci DEFAULT NULL,
-  `device_type` varchar(255) COLLATE utf8_unicode_ci DEFAULT NULL,
-  `device_token` varchar(255) COLLATE utf8_unicode_ci DEFAULT NULL,
+  `person_id` varchar(255) DEFAULT NULL,
+  `device_type` varchar(255) DEFAULT NULL,
+  `device_token` varchar(255) DEFAULT NULL,
   `created_at` datetime DEFAULT NULL,
   `updated_at` datetime DEFAULT NULL,
   PRIMARY KEY (`id`)
-) ENGINE=InnoDB DEFAULT CHARSET=utf8 COLLATE=utf8_unicode_ci;
+) ENGINE=InnoDB DEFAULT CHARSET=utf8;
 
 CREATE TABLE `emails` (
   `id` int(11) NOT NULL AUTO_INCREMENT,
-  `person_id` varchar(255) COLLATE utf8_unicode_ci DEFAULT NULL,
-  `address` varchar(255) COLLATE utf8_unicode_ci DEFAULT NULL,
+  `person_id` varchar(255) DEFAULT NULL,
+  `address` varchar(255) DEFAULT NULL,
   `confirmed_at` datetime DEFAULT NULL,
   `confirmation_sent_at` datetime DEFAULT NULL,
-  `confirmation_token` varchar(255) COLLATE utf8_unicode_ci DEFAULT NULL,
+  `confirmation_token` varchar(255) DEFAULT NULL,
   `created_at` datetime DEFAULT NULL,
   `updated_at` datetime DEFAULT NULL,
   `send_notifications` tinyint(1) DEFAULT NULL,
   PRIMARY KEY (`id`),
   UNIQUE KEY `index_emails_on_address` (`address`),
   KEY `index_emails_on_person_id` (`person_id`)
-) ENGINE=InnoDB DEFAULT CHARSET=utf8 COLLATE=utf8_unicode_ci;
+) ENGINE=InnoDB DEFAULT CHARSET=utf8;
 
 CREATE TABLE `event_feed_events` (
   `id` int(11) NOT NULL AUTO_INCREMENT,
-  `person1_id` varchar(255) COLLATE utf8_unicode_ci DEFAULT NULL,
-  `person2_id` varchar(255) COLLATE utf8_unicode_ci DEFAULT NULL,
-  `community_id` varchar(255) COLLATE utf8_unicode_ci DEFAULT NULL,
+  `person1_id` varchar(255) DEFAULT NULL,
+  `person2_id` varchar(255) DEFAULT NULL,
+  `community_id` varchar(255) DEFAULT NULL,
   `eventable_id` int(11) DEFAULT NULL,
-  `eventable_type` varchar(255) COLLATE utf8_unicode_ci DEFAULT NULL,
-  `category` varchar(255) COLLATE utf8_unicode_ci DEFAULT NULL,
+  `eventable_type` varchar(255) DEFAULT NULL,
+  `category` varchar(255) DEFAULT NULL,
   `members_only` tinyint(1) DEFAULT '0',
   `created_at` datetime DEFAULT NULL,
   `updated_at` datetime DEFAULT NULL,
   PRIMARY KEY (`id`),
   KEY `index_event_feed_events_on_community_id` (`community_id`)
-) ENGINE=InnoDB DEFAULT CHARSET=utf8 COLLATE=utf8_unicode_ci;
+) ENGINE=InnoDB DEFAULT CHARSET=utf8;
 
 CREATE TABLE `feedbacks` (
   `id` int(11) NOT NULL AUTO_INCREMENT,
-  `content` text COLLATE utf8_unicode_ci,
-  `author_id` varchar(255) COLLATE utf8_unicode_ci DEFAULT NULL,
-  `url` varchar(255) COLLATE utf8_unicode_ci DEFAULT NULL,
+  `content` text,
+  `author_id` varchar(255) DEFAULT NULL,
+  `url` varchar(255) DEFAULT NULL,
   `created_at` datetime DEFAULT NULL,
   `updated_at` datetime DEFAULT NULL,
   `is_handled` int(11) DEFAULT '0',
-  `email` varchar(255) COLLATE utf8_unicode_ci DEFAULT NULL,
+  `email` varchar(255) DEFAULT NULL,
   `community_id` int(11) DEFAULT NULL,
   PRIMARY KEY (`id`)
-) ENGINE=InnoDB DEFAULT CHARSET=utf8 COLLATE=utf8_unicode_ci;
+) ENGINE=InnoDB DEFAULT CHARSET=utf8;
 
 CREATE TABLE `groups` (
   `id` int(11) NOT NULL AUTO_INCREMENT,
   `created_at` datetime DEFAULT NULL,
   `updated_at` datetime DEFAULT NULL,
   PRIMARY KEY (`id`)
-) ENGINE=InnoDB DEFAULT CHARSET=utf8 COLLATE=utf8_unicode_ci;
+) ENGINE=InnoDB DEFAULT CHARSET=utf8;
 
 CREATE TABLE `groups_favors` (
-  `group_id` varchar(255) COLLATE utf8_unicode_ci DEFAULT NULL,
+  `group_id` varchar(255) DEFAULT NULL,
   `favor_id` int(11) DEFAULT NULL
-) ENGINE=InnoDB DEFAULT CHARSET=utf8 COLLATE=utf8_unicode_ci;
+) ENGINE=InnoDB DEFAULT CHARSET=utf8;
 
 CREATE TABLE `groups_items` (
-  `group_id` varchar(255) COLLATE utf8_unicode_ci DEFAULT NULL,
+  `group_id` varchar(255) DEFAULT NULL,
   `item_id` int(11) DEFAULT NULL
-) ENGINE=InnoDB DEFAULT CHARSET=utf8 COLLATE=utf8_unicode_ci;
+) ENGINE=InnoDB DEFAULT CHARSET=utf8;
 
 CREATE TABLE `groups_listings` (
-  `group_id` varchar(255) COLLATE utf8_unicode_ci DEFAULT NULL,
+  `group_id` varchar(255) DEFAULT NULL,
   `listing_id` int(11) DEFAULT NULL
-) ENGINE=InnoDB DEFAULT CHARSET=utf8 COLLATE=utf8_unicode_ci;
+) ENGINE=InnoDB DEFAULT CHARSET=utf8;
 
 CREATE TABLE `invitations` (
   `id` int(11) NOT NULL AUTO_INCREMENT,
-  `code` varchar(255) COLLATE utf8_unicode_ci DEFAULT NULL,
+  `code` varchar(255) DEFAULT NULL,
   `community_id` int(11) DEFAULT NULL,
   `usages_left` int(11) DEFAULT NULL,
   `valid_until` datetime DEFAULT NULL,
-  `information` varchar(255) COLLATE utf8_unicode_ci DEFAULT NULL,
-  `created_at` datetime DEFAULT NULL,
-  `updated_at` datetime DEFAULT NULL,
-  `inviter_id` varchar(255) COLLATE utf8_unicode_ci DEFAULT NULL,
-  `message` text COLLATE utf8_unicode_ci,
-  `email` varchar(255) COLLATE utf8_unicode_ci DEFAULT NULL,
+  `information` varchar(255) DEFAULT NULL,
+  `created_at` datetime DEFAULT NULL,
+  `updated_at` datetime DEFAULT NULL,
+  `inviter_id` varchar(255) DEFAULT NULL,
+  `message` text,
+  `email` varchar(255) DEFAULT NULL,
   PRIMARY KEY (`id`),
   KEY `index_invitations_on_code` (`code`),
   KEY `index_invitations_on_inviter_id` (`inviter_id`)
-) ENGINE=InnoDB DEFAULT CHARSET=utf8 COLLATE=utf8_unicode_ci;
+) ENGINE=InnoDB DEFAULT CHARSET=utf8;
 
 CREATE TABLE `item_reservations` (
   `id` int(11) NOT NULL AUTO_INCREMENT,
@@ -503,186 +503,186 @@
   `created_at` datetime DEFAULT NULL,
   `updated_at` datetime DEFAULT NULL,
   PRIMARY KEY (`id`)
-) ENGINE=InnoDB DEFAULT CHARSET=utf8 COLLATE=utf8_unicode_ci;
+) ENGINE=InnoDB DEFAULT CHARSET=utf8;
 
 CREATE TABLE `listing_followers` (
-  `person_id` varchar(255) COLLATE utf8_unicode_ci DEFAULT NULL,
+  `person_id` varchar(255) DEFAULT NULL,
   `listing_id` int(11) DEFAULT NULL,
   KEY `index_listing_followers_on_listing_id` (`listing_id`),
   KEY `index_listing_followers_on_person_id` (`person_id`)
-) ENGINE=InnoDB DEFAULT CHARSET=utf8 COLLATE=utf8_unicode_ci;
+) ENGINE=InnoDB DEFAULT CHARSET=utf8;
 
 CREATE TABLE `listing_images` (
   `id` int(11) NOT NULL AUTO_INCREMENT,
   `listing_id` int(11) DEFAULT NULL,
   `created_at` datetime DEFAULT NULL,
   `updated_at` datetime DEFAULT NULL,
-  `image_file_name` varchar(255) COLLATE utf8_unicode_ci DEFAULT NULL,
-  `image_content_type` varchar(255) COLLATE utf8_unicode_ci DEFAULT NULL,
+  `image_file_name` varchar(255) DEFAULT NULL,
+  `image_content_type` varchar(255) DEFAULT NULL,
   `image_file_size` int(11) DEFAULT NULL,
   `image_updated_at` datetime DEFAULT NULL,
   `image_processing` tinyint(1) DEFAULT NULL,
   `image_downloaded` tinyint(1) DEFAULT '0',
   `width` int(11) DEFAULT NULL,
   `height` int(11) DEFAULT NULL,
-  `author_id` varchar(255) COLLATE utf8_unicode_ci DEFAULT NULL,
+  `author_id` varchar(255) DEFAULT NULL,
   PRIMARY KEY (`id`),
   KEY `index_listing_images_on_listing_id` (`listing_id`)
-) ENGINE=InnoDB DEFAULT CHARSET=utf8 COLLATE=utf8_unicode_ci;
+) ENGINE=InnoDB DEFAULT CHARSET=utf8;
 
 CREATE TABLE `listings` (
   `id` int(11) NOT NULL AUTO_INCREMENT,
-  `author_id` varchar(255) COLLATE utf8_unicode_ci DEFAULT NULL,
-  `category_old` varchar(255) COLLATE utf8_unicode_ci DEFAULT NULL,
-  `title` varchar(255) COLLATE utf8_unicode_ci DEFAULT NULL,
+  `author_id` varchar(255) DEFAULT NULL,
+  `category_old` varchar(255) DEFAULT NULL,
+  `title` varchar(255) DEFAULT NULL,
   `times_viewed` int(11) DEFAULT '0',
-  `language` varchar(255) COLLATE utf8_unicode_ci DEFAULT NULL,
+  `language` varchar(255) DEFAULT NULL,
   `created_at` datetime DEFAULT NULL,
   `updated_at` datetime DEFAULT NULL,
   `last_modified` datetime DEFAULT NULL,
-  `visibility` varchar(255) COLLATE utf8_unicode_ci DEFAULT 'this_community',
-  `listing_type_old` varchar(255) COLLATE utf8_unicode_ci DEFAULT NULL,
-  `description` text COLLATE utf8_unicode_ci,
-  `origin` varchar(255) COLLATE utf8_unicode_ci DEFAULT NULL,
-  `destination` varchar(255) COLLATE utf8_unicode_ci DEFAULT NULL,
+  `visibility` varchar(255) DEFAULT 'this_community',
+  `listing_type_old` varchar(255) DEFAULT NULL,
+  `description` text,
+  `origin` varchar(255) DEFAULT NULL,
+  `destination` varchar(255) DEFAULT NULL,
   `valid_until` datetime DEFAULT NULL,
   `delta` tinyint(1) NOT NULL DEFAULT '1',
   `open` tinyint(1) DEFAULT '1',
-  `share_type_old` varchar(255) COLLATE utf8_unicode_ci DEFAULT NULL,
-  `privacy` varchar(255) COLLATE utf8_unicode_ci DEFAULT 'private',
+  `share_type_old` varchar(255) DEFAULT NULL,
+  `privacy` varchar(255) DEFAULT 'private',
   `comments_count` int(11) DEFAULT '0',
-  `subcategory_old` varchar(255) COLLATE utf8_unicode_ci DEFAULT NULL,
+  `subcategory_old` varchar(255) DEFAULT NULL,
   `old_category_id` int(11) DEFAULT NULL,
   `category_id` int(11) DEFAULT NULL,
   `share_type_id` int(11) DEFAULT NULL,
   `transaction_type_id` int(11) DEFAULT NULL,
   `organization_id` int(11) DEFAULT NULL,
   `price_cents` int(11) DEFAULT NULL,
-  `currency` varchar(255) COLLATE utf8_unicode_ci DEFAULT NULL,
-  `quantity` varchar(255) COLLATE utf8_unicode_ci DEFAULT NULL,
+  `currency` varchar(255) DEFAULT NULL,
+  `quantity` varchar(255) DEFAULT NULL,
   PRIMARY KEY (`id`),
   KEY `index_listings_on_listing_type` (`listing_type_old`),
   KEY `index_listings_on_category_id` (`old_category_id`),
   KEY `index_listings_on_open` (`open`),
   KEY `index_listings_on_share_type_id` (`share_type_id`),
   KEY `index_listings_on_visibility` (`visibility`)
-) ENGINE=InnoDB DEFAULT CHARSET=utf8 COLLATE=utf8_unicode_ci;
+) ENGINE=InnoDB DEFAULT CHARSET=utf8;
 
 CREATE TABLE `locations` (
   `id` int(11) NOT NULL AUTO_INCREMENT,
   `latitude` float DEFAULT NULL,
   `longitude` float DEFAULT NULL,
-  `address` varchar(255) COLLATE utf8_unicode_ci DEFAULT NULL,
-  `google_address` varchar(255) COLLATE utf8_unicode_ci DEFAULT NULL,
+  `address` varchar(255) DEFAULT NULL,
+  `google_address` varchar(255) DEFAULT NULL,
   `created_at` datetime DEFAULT NULL,
   `updated_at` datetime DEFAULT NULL,
   `listing_id` int(11) DEFAULT NULL,
-  `person_id` varchar(255) COLLATE utf8_unicode_ci DEFAULT NULL,
-  `location_type` varchar(255) COLLATE utf8_unicode_ci DEFAULT NULL,
+  `person_id` varchar(255) DEFAULT NULL,
+  `location_type` varchar(255) DEFAULT NULL,
   `community_id` int(11) DEFAULT NULL,
   PRIMARY KEY (`id`),
   KEY `index_locations_on_community_id` (`community_id`),
   KEY `index_locations_on_listing_id` (`listing_id`),
   KEY `index_locations_on_person_id` (`person_id`)
-) ENGINE=InnoDB DEFAULT CHARSET=utf8 COLLATE=utf8_unicode_ci;
+) ENGINE=InnoDB DEFAULT CHARSET=utf8;
 
 CREATE TABLE `mercury_images` (
   `id` int(11) NOT NULL AUTO_INCREMENT,
-  `image_file_name` varchar(255) COLLATE utf8_unicode_ci DEFAULT NULL,
-  `image_content_type` varchar(255) COLLATE utf8_unicode_ci DEFAULT NULL,
+  `image_file_name` varchar(255) DEFAULT NULL,
+  `image_content_type` varchar(255) DEFAULT NULL,
   `image_file_size` int(11) DEFAULT NULL,
   `image_updated_at` datetime DEFAULT NULL,
   `created_at` datetime NOT NULL,
   `updated_at` datetime NOT NULL,
   PRIMARY KEY (`id`)
-) ENGINE=InnoDB DEFAULT CHARSET=utf8 COLLATE=utf8_unicode_ci;
+) ENGINE=InnoDB DEFAULT CHARSET=utf8;
 
 CREATE TABLE `messages` (
   `id` int(11) NOT NULL AUTO_INCREMENT,
-  `sender_id` varchar(255) COLLATE utf8_unicode_ci DEFAULT NULL,
-  `content` text COLLATE utf8_unicode_ci,
+  `sender_id` varchar(255) DEFAULT NULL,
+  `content` text,
   `created_at` datetime DEFAULT NULL,
   `updated_at` datetime DEFAULT NULL,
   `conversation_id` int(11) DEFAULT NULL,
-  `action` varchar(255) COLLATE utf8_unicode_ci DEFAULT NULL,
+  `action` varchar(255) DEFAULT NULL,
   PRIMARY KEY (`id`),
   KEY `index_messages_on_conversation_id` (`conversation_id`)
-) ENGINE=InnoDB DEFAULT CHARSET=utf8 COLLATE=utf8_unicode_ci;
+) ENGINE=InnoDB DEFAULT CHARSET=utf8;
 
 CREATE TABLE `news_items` (
   `id` int(11) NOT NULL AUTO_INCREMENT,
-  `title` varchar(255) COLLATE utf8_unicode_ci DEFAULT NULL,
-  `content` text COLLATE utf8_unicode_ci,
+  `title` varchar(255) DEFAULT NULL,
+  `content` text,
   `community_id` int(11) DEFAULT NULL,
-  `author_id` varchar(255) COLLATE utf8_unicode_ci DEFAULT NULL,
+  `author_id` varchar(255) DEFAULT NULL,
   `created_at` datetime DEFAULT NULL,
   `updated_at` datetime DEFAULT NULL,
   PRIMARY KEY (`id`)
-) ENGINE=InnoDB DEFAULT CHARSET=utf8 COLLATE=utf8_unicode_ci;
+) ENGINE=InnoDB DEFAULT CHARSET=utf8;
 
 CREATE TABLE `notifications` (
   `id` int(11) NOT NULL AUTO_INCREMENT,
-  `receiver_id` varchar(255) COLLATE utf8_unicode_ci DEFAULT NULL,
-  `type` varchar(255) COLLATE utf8_unicode_ci DEFAULT NULL,
+  `receiver_id` varchar(255) DEFAULT NULL,
+  `type` varchar(255) DEFAULT NULL,
   `is_read` tinyint(1) DEFAULT '0',
   `badge_id` int(11) DEFAULT NULL,
   `created_at` datetime DEFAULT NULL,
   `updated_at` datetime DEFAULT NULL,
   `testimonial_id` int(11) DEFAULT NULL,
   `notifiable_id` int(11) DEFAULT NULL,
-  `notifiable_type` varchar(255) COLLATE utf8_unicode_ci DEFAULT NULL,
-  `description` varchar(255) COLLATE utf8_unicode_ci DEFAULT NULL,
+  `notifiable_type` varchar(255) DEFAULT NULL,
+  `description` varchar(255) DEFAULT NULL,
   PRIMARY KEY (`id`),
   KEY `index_notifications_on_receiver_id` (`receiver_id`)
-) ENGINE=InnoDB DEFAULT CHARSET=utf8 COLLATE=utf8_unicode_ci;
+) ENGINE=InnoDB DEFAULT CHARSET=utf8;
 
 CREATE TABLE `old_ressi_events` (
   `id` int(11) NOT NULL AUTO_INCREMENT,
-  `user_id` varchar(255) COLLATE utf8_unicode_ci DEFAULT NULL,
-  `application_id` varchar(255) COLLATE utf8_unicode_ci DEFAULT NULL,
-  `session_id` varchar(255) COLLATE utf8_unicode_ci DEFAULT NULL,
-  `ip_address` varchar(255) COLLATE utf8_unicode_ci DEFAULT NULL,
-  `action` varchar(255) COLLATE utf8_unicode_ci DEFAULT NULL,
-  `parameters` text COLLATE utf8_unicode_ci,
-  `return_value` varchar(255) COLLATE utf8_unicode_ci DEFAULT NULL,
-  `headers` text COLLATE utf8_unicode_ci,
-  `semantic_event_id` varchar(255) COLLATE utf8_unicode_ci DEFAULT NULL,
+  `user_id` varchar(255) DEFAULT NULL,
+  `application_id` varchar(255) DEFAULT NULL,
+  `session_id` varchar(255) DEFAULT NULL,
+  `ip_address` varchar(255) DEFAULT NULL,
+  `action` varchar(255) DEFAULT NULL,
+  `parameters` text,
+  `return_value` varchar(255) DEFAULT NULL,
+  `headers` text,
+  `semantic_event_id` varchar(255) DEFAULT NULL,
   `created_at` datetime DEFAULT NULL,
   `updated_at` datetime DEFAULT NULL,
   `test_group_number` int(11) DEFAULT NULL,
   PRIMARY KEY (`id`)
-) ENGINE=InnoDB DEFAULT CHARSET=utf8 COLLATE=utf8_unicode_ci;
+) ENGINE=InnoDB DEFAULT CHARSET=utf8;
 
 CREATE TABLE `organization_memberships` (
   `id` int(11) NOT NULL AUTO_INCREMENT,
-  `person_id` varchar(255) COLLATE utf8_unicode_ci DEFAULT NULL,
+  `person_id` varchar(255) DEFAULT NULL,
   `organization_id` int(11) DEFAULT NULL,
   `admin` tinyint(1) DEFAULT '0',
   `created_at` datetime NOT NULL,
   `updated_at` datetime NOT NULL,
   PRIMARY KEY (`id`),
   KEY `index_organization_memberships_on_person_id` (`person_id`)
-) ENGINE=InnoDB DEFAULT CHARSET=utf8 COLLATE=utf8_unicode_ci;
+) ENGINE=InnoDB DEFAULT CHARSET=utf8;
 
 CREATE TABLE `organizations` (
   `id` int(11) NOT NULL AUTO_INCREMENT,
-  `name` varchar(255) COLLATE utf8_unicode_ci DEFAULT NULL,
-  `company_id` varchar(255) COLLATE utf8_unicode_ci DEFAULT NULL,
-  `merchant_id` varchar(255) COLLATE utf8_unicode_ci DEFAULT NULL,
-  `merchant_key` varchar(255) COLLATE utf8_unicode_ci DEFAULT NULL,
-  `allowed_emails` varchar(255) COLLATE utf8_unicode_ci DEFAULT NULL,
-  `created_at` datetime NOT NULL,
-  `updated_at` datetime NOT NULL,
-  `logo_file_name` varchar(255) COLLATE utf8_unicode_ci DEFAULT NULL,
-  `logo_content_type` varchar(255) COLLATE utf8_unicode_ci DEFAULT NULL,
+  `name` varchar(255) DEFAULT NULL,
+  `company_id` varchar(255) DEFAULT NULL,
+  `merchant_id` varchar(255) DEFAULT NULL,
+  `merchant_key` varchar(255) DEFAULT NULL,
+  `allowed_emails` varchar(255) DEFAULT NULL,
+  `created_at` datetime NOT NULL,
+  `updated_at` datetime NOT NULL,
+  `logo_file_name` varchar(255) DEFAULT NULL,
+  `logo_content_type` varchar(255) DEFAULT NULL,
   `logo_file_size` int(11) DEFAULT NULL,
   `logo_updated_at` datetime DEFAULT NULL,
   PRIMARY KEY (`id`)
-) ENGINE=InnoDB DEFAULT CHARSET=utf8 COLLATE=utf8_unicode_ci;
+) ENGINE=InnoDB DEFAULT CHARSET=utf8;
 
 CREATE TABLE `participations` (
   `id` int(11) NOT NULL AUTO_INCREMENT,
-  `person_id` varchar(255) COLLATE utf8_unicode_ci DEFAULT NULL,
+  `person_id` varchar(255) DEFAULT NULL,
   `conversation_id` int(11) DEFAULT NULL,
   `is_read` tinyint(1) DEFAULT '0',
   `created_at` datetime DEFAULT NULL,
@@ -693,20 +693,11 @@
   PRIMARY KEY (`id`),
   KEY `index_participations_on_conversation_id` (`conversation_id`),
   KEY `index_participations_on_person_id` (`person_id`)
-) ENGINE=InnoDB DEFAULT CHARSET=utf8 COLLATE=utf8_unicode_ci;
+) ENGINE=InnoDB DEFAULT CHARSET=utf8;
 
 CREATE TABLE `payment_gateways` (
   `id` int(11) NOT NULL AUTO_INCREMENT,
   `community_id` int(11) DEFAULT NULL,
-<<<<<<< HEAD
-  `type` varchar(255) COLLATE utf8_unicode_ci DEFAULT NULL,
-  `braintree_environment` varchar(255) COLLATE utf8_unicode_ci DEFAULT NULL,
-  `braintree_merchant_id` varchar(255) COLLATE utf8_unicode_ci DEFAULT NULL,
-  `braintree_master_merchant_id` varchar(255) COLLATE utf8_unicode_ci DEFAULT NULL,
-  `braintree_public_key` varchar(255) COLLATE utf8_unicode_ci DEFAULT NULL,
-  `braintree_private_key` varchar(255) COLLATE utf8_unicode_ci DEFAULT NULL,
-  `braintree_client_side_encryption_key` text COLLATE utf8_unicode_ci,
-=======
   `type` varchar(255) DEFAULT NULL,
   `braintree_environment` varchar(255) DEFAULT NULL,
   `braintree_merchant_id` varchar(255) DEFAULT NULL,
@@ -717,172 +708,171 @@
   `checkout_environment` varchar(255) DEFAULT NULL,
   `checkout_user_id` varchar(255) DEFAULT NULL,
   `checkout_password` varchar(255) DEFAULT NULL,
->>>>>>> d719049a
   `created_at` datetime NOT NULL,
   `updated_at` datetime NOT NULL,
   PRIMARY KEY (`id`)
-) ENGINE=InnoDB DEFAULT CHARSET=utf8 COLLATE=utf8_unicode_ci;
+) ENGINE=InnoDB DEFAULT CHARSET=utf8;
 
 CREATE TABLE `payment_rows` (
   `id` int(11) NOT NULL AUTO_INCREMENT,
   `payment_id` int(11) DEFAULT NULL,
   `vat` int(11) DEFAULT NULL,
   `sum_cents` int(11) DEFAULT NULL,
-  `currency` varchar(255) COLLATE utf8_unicode_ci DEFAULT NULL,
-  `created_at` datetime NOT NULL,
-  `updated_at` datetime NOT NULL,
-  `title` varchar(255) COLLATE utf8_unicode_ci DEFAULT NULL,
+  `currency` varchar(255) DEFAULT NULL,
+  `created_at` datetime NOT NULL,
+  `updated_at` datetime NOT NULL,
+  `title` varchar(255) DEFAULT NULL,
   PRIMARY KEY (`id`),
   KEY `index_payment_rows_on_payment_id` (`payment_id`)
-) ENGINE=InnoDB DEFAULT CHARSET=utf8 COLLATE=utf8_unicode_ci;
+) ENGINE=InnoDB DEFAULT CHARSET=utf8;
 
 CREATE TABLE `payments` (
   `id` int(11) NOT NULL AUTO_INCREMENT,
-  `payer_id` varchar(255) COLLATE utf8_unicode_ci DEFAULT NULL,
-  `recipient_id` varchar(255) COLLATE utf8_unicode_ci DEFAULT NULL,
-  `organization_id` varchar(255) COLLATE utf8_unicode_ci DEFAULT NULL,
+  `payer_id` varchar(255) DEFAULT NULL,
+  `recipient_id` varchar(255) DEFAULT NULL,
+  `organization_id` varchar(255) DEFAULT NULL,
   `conversation_id` int(11) DEFAULT NULL,
-  `status` varchar(255) COLLATE utf8_unicode_ci DEFAULT NULL,
+  `status` varchar(255) DEFAULT NULL,
   `created_at` datetime NOT NULL,
   `updated_at` datetime NOT NULL,
   `community_id` int(11) DEFAULT NULL,
   `sum_cents` int(11) DEFAULT NULL,
-  `currency` varchar(255) COLLATE utf8_unicode_ci DEFAULT NULL,
-  `type` varchar(255) COLLATE utf8_unicode_ci DEFAULT 'CheckoutPayment',
-  `braintree_transaction_id` varchar(255) COLLATE utf8_unicode_ci DEFAULT NULL,
+  `currency` varchar(255) DEFAULT NULL,
+  `type` varchar(255) DEFAULT 'CheckoutPayment',
+  `braintree_transaction_id` varchar(255) DEFAULT NULL,
   PRIMARY KEY (`id`),
   KEY `index_payments_on_conversation_id` (`conversation_id`),
   KEY `index_payments_on_payer_id` (`payer_id`)
-) ENGINE=InnoDB DEFAULT CHARSET=utf8 COLLATE=utf8_unicode_ci;
+) ENGINE=InnoDB DEFAULT CHARSET=utf8;
 
 CREATE TABLE `people` (
-  `id` varchar(22) COLLATE utf8_unicode_ci NOT NULL,
+  `id` varchar(22) NOT NULL,
   `created_at` datetime DEFAULT NULL,
   `updated_at` datetime DEFAULT NULL,
   `is_admin` int(11) DEFAULT '0',
-  `locale` varchar(255) COLLATE utf8_unicode_ci DEFAULT 'fi',
-  `preferences` text COLLATE utf8_unicode_ci,
+  `locale` varchar(255) DEFAULT 'fi',
+  `preferences` text,
   `active_days_count` int(11) DEFAULT '0',
   `last_page_load_date` datetime DEFAULT NULL,
   `test_group_number` int(11) DEFAULT '1',
   `active` tinyint(1) DEFAULT '1',
-  `username` varchar(255) COLLATE utf8_unicode_ci DEFAULT NULL,
-  `email` varchar(255) COLLATE utf8_unicode_ci DEFAULT NULL,
-  `encrypted_password` varchar(255) COLLATE utf8_unicode_ci NOT NULL DEFAULT '',
-  `reset_password_token` varchar(255) COLLATE utf8_unicode_ci DEFAULT NULL,
+  `username` varchar(255) DEFAULT NULL,
+  `email` varchar(255) DEFAULT NULL,
+  `encrypted_password` varchar(255) NOT NULL DEFAULT '',
+  `reset_password_token` varchar(255) DEFAULT NULL,
   `reset_password_sent_at` datetime DEFAULT NULL,
   `remember_created_at` datetime DEFAULT NULL,
   `sign_in_count` int(11) DEFAULT '0',
   `current_sign_in_at` datetime DEFAULT NULL,
   `last_sign_in_at` datetime DEFAULT NULL,
-  `current_sign_in_ip` varchar(255) COLLATE utf8_unicode_ci DEFAULT NULL,
-  `last_sign_in_ip` varchar(255) COLLATE utf8_unicode_ci DEFAULT NULL,
-  `password_salt` varchar(255) COLLATE utf8_unicode_ci DEFAULT NULL,
-  `given_name` varchar(255) COLLATE utf8_unicode_ci DEFAULT NULL,
-  `family_name` varchar(255) COLLATE utf8_unicode_ci DEFAULT NULL,
-  `phone_number` varchar(255) COLLATE utf8_unicode_ci DEFAULT NULL,
-  `description` text COLLATE utf8_unicode_ci,
-  `image_file_name` varchar(255) COLLATE utf8_unicode_ci DEFAULT NULL,
-  `image_content_type` varchar(255) COLLATE utf8_unicode_ci DEFAULT NULL,
+  `current_sign_in_ip` varchar(255) DEFAULT NULL,
+  `last_sign_in_ip` varchar(255) DEFAULT NULL,
+  `password_salt` varchar(255) DEFAULT NULL,
+  `given_name` varchar(255) DEFAULT NULL,
+  `family_name` varchar(255) DEFAULT NULL,
+  `phone_number` varchar(255) DEFAULT NULL,
+  `description` text,
+  `image_file_name` varchar(255) DEFAULT NULL,
+  `image_content_type` varchar(255) DEFAULT NULL,
   `image_file_size` int(11) DEFAULT NULL,
   `image_updated_at` datetime DEFAULT NULL,
-  `facebook_id` varchar(255) COLLATE utf8_unicode_ci DEFAULT NULL,
-  `authentication_token` varchar(255) COLLATE utf8_unicode_ci DEFAULT NULL,
+  `facebook_id` varchar(255) DEFAULT NULL,
+  `authentication_token` varchar(255) DEFAULT NULL,
   `community_updates_last_sent_at` datetime DEFAULT NULL,
   `min_days_between_community_updates` int(11) DEFAULT '1',
-  `mangopay_id` varchar(255) COLLATE utf8_unicode_ci DEFAULT NULL,
-  `bank_account_owner_name` varchar(255) COLLATE utf8_unicode_ci DEFAULT NULL,
-  `bank_account_owner_address` varchar(255) COLLATE utf8_unicode_ci DEFAULT NULL,
-  `iban` varchar(255) COLLATE utf8_unicode_ci DEFAULT NULL,
-  `bic` varchar(255) COLLATE utf8_unicode_ci DEFAULT NULL,
-  `mangopay_beneficiary_id` varchar(255) COLLATE utf8_unicode_ci DEFAULT NULL,
+  `mangopay_id` varchar(255) DEFAULT NULL,
+  `bank_account_owner_name` varchar(255) DEFAULT NULL,
+  `bank_account_owner_address` varchar(255) DEFAULT NULL,
+  `iban` varchar(255) DEFAULT NULL,
+  `bic` varchar(255) DEFAULT NULL,
+  `mangopay_beneficiary_id` varchar(255) DEFAULT NULL,
   `is_organization` tinyint(1) DEFAULT NULL,
-  `company_id` varchar(255) COLLATE utf8_unicode_ci DEFAULT NULL,
-  `checkout_merchant_id` varchar(255) COLLATE utf8_unicode_ci DEFAULT NULL,
-  `checkout_merchant_key` varchar(255) COLLATE utf8_unicode_ci DEFAULT NULL,
-  `organization_name` varchar(255) COLLATE utf8_unicode_ci DEFAULT NULL,
+  `company_id` varchar(255) DEFAULT NULL,
+  `checkout_merchant_id` varchar(255) DEFAULT NULL,
+  `checkout_merchant_key` varchar(255) DEFAULT NULL,
+  `organization_name` varchar(255) DEFAULT NULL,
   UNIQUE KEY `index_people_on_email` (`email`),
   UNIQUE KEY `index_people_on_facebook_id` (`facebook_id`),
   UNIQUE KEY `index_people_on_reset_password_token` (`reset_password_token`),
   UNIQUE KEY `index_people_on_username` (`username`),
   KEY `index_people_on_id` (`id`)
-) ENGINE=InnoDB DEFAULT CHARSET=utf8 COLLATE=utf8_unicode_ci;
+) ENGINE=InnoDB DEFAULT CHARSET=utf8;
 
 CREATE TABLE `poll_answers` (
   `id` int(11) NOT NULL AUTO_INCREMENT,
   `poll_id` int(11) DEFAULT NULL,
   `poll_option_id` int(11) DEFAULT NULL,
-  `answerer_id` varchar(255) COLLATE utf8_unicode_ci DEFAULT NULL,
-  `comment` text COLLATE utf8_unicode_ci,
+  `answerer_id` varchar(255) DEFAULT NULL,
+  `comment` text,
   `created_at` datetime DEFAULT NULL,
   `updated_at` datetime DEFAULT NULL,
   PRIMARY KEY (`id`)
-) ENGINE=InnoDB DEFAULT CHARSET=utf8 COLLATE=utf8_unicode_ci;
+) ENGINE=InnoDB DEFAULT CHARSET=utf8;
 
 CREATE TABLE `poll_options` (
   `id` int(11) NOT NULL AUTO_INCREMENT,
-  `label` varchar(255) COLLATE utf8_unicode_ci DEFAULT NULL,
+  `label` varchar(255) DEFAULT NULL,
   `poll_id` int(11) DEFAULT NULL,
   `percentage` float DEFAULT '0',
   `created_at` datetime DEFAULT NULL,
   `updated_at` datetime DEFAULT NULL,
   PRIMARY KEY (`id`)
-) ENGINE=InnoDB DEFAULT CHARSET=utf8 COLLATE=utf8_unicode_ci;
+) ENGINE=InnoDB DEFAULT CHARSET=utf8;
 
 CREATE TABLE `polls` (
   `id` int(11) NOT NULL AUTO_INCREMENT,
-  `title` varchar(255) COLLATE utf8_unicode_ci DEFAULT NULL,
-  `author_id` varchar(255) COLLATE utf8_unicode_ci DEFAULT NULL,
+  `title` varchar(255) DEFAULT NULL,
+  `author_id` varchar(255) DEFAULT NULL,
   `active` tinyint(1) DEFAULT '1',
-  `community_id` varchar(255) COLLATE utf8_unicode_ci DEFAULT NULL,
+  `community_id` varchar(255) DEFAULT NULL,
   `closed_at` datetime DEFAULT NULL,
   `created_at` datetime DEFAULT NULL,
   `updated_at` datetime DEFAULT NULL,
   PRIMARY KEY (`id`)
-) ENGINE=InnoDB DEFAULT CHARSET=utf8 COLLATE=utf8_unicode_ci;
+) ENGINE=InnoDB DEFAULT CHARSET=utf8;
 
 CREATE TABLE `schema_migrations` (
-  `version` varchar(255) COLLATE utf8_unicode_ci NOT NULL,
+  `version` varchar(255) NOT NULL,
   UNIQUE KEY `unique_schema_migrations` (`version`)
-) ENGINE=InnoDB DEFAULT CHARSET=utf8 COLLATE=utf8_unicode_ci;
+) ENGINE=InnoDB DEFAULT CHARSET=utf8;
 
 CREATE TABLE `sessions` (
   `id` int(11) NOT NULL AUTO_INCREMENT,
-  `session_id` varchar(255) COLLATE utf8_unicode_ci NOT NULL,
-  `data` text COLLATE utf8_unicode_ci,
+  `session_id` varchar(255) NOT NULL,
+  `data` text,
   `created_at` datetime DEFAULT NULL,
   `updated_at` datetime DEFAULT NULL,
   PRIMARY KEY (`id`),
   KEY `index_sessions_on_session_id` (`session_id`),
   KEY `index_sessions_on_updated_at` (`updated_at`)
-) ENGINE=InnoDB DEFAULT CHARSET=utf8 COLLATE=utf8_unicode_ci;
+) ENGINE=InnoDB DEFAULT CHARSET=utf8;
 
 CREATE TABLE `share_type_translations` (
   `id` int(11) NOT NULL AUTO_INCREMENT,
   `share_type_id` int(11) DEFAULT NULL,
-  `locale` varchar(255) COLLATE utf8_unicode_ci DEFAULT NULL,
-  `name` varchar(255) COLLATE utf8_unicode_ci DEFAULT NULL,
-  `created_at` datetime NOT NULL,
-  `updated_at` datetime NOT NULL,
-  `description` varchar(255) COLLATE utf8_unicode_ci DEFAULT NULL,
-  `transaction_button_text` varchar(255) COLLATE utf8_unicode_ci DEFAULT NULL,
+  `locale` varchar(255) DEFAULT NULL,
+  `name` varchar(255) DEFAULT NULL,
+  `created_at` datetime NOT NULL,
+  `updated_at` datetime NOT NULL,
+  `description` varchar(255) DEFAULT NULL,
+  `transaction_button_text` varchar(255) DEFAULT NULL,
   PRIMARY KEY (`id`),
   KEY `share_type_id_with_locale` (`share_type_id`,`locale`),
   KEY `index_share_type_translations_on_share_type_id` (`share_type_id`)
-) ENGINE=InnoDB DEFAULT CHARSET=utf8 COLLATE=utf8_unicode_ci;
+) ENGINE=InnoDB DEFAULT CHARSET=utf8;
 
 CREATE TABLE `share_types` (
   `id` int(11) NOT NULL AUTO_INCREMENT,
-  `name` varchar(255) COLLATE utf8_unicode_ci DEFAULT NULL,
+  `name` varchar(255) DEFAULT NULL,
   `parent_id` int(11) DEFAULT NULL,
-  `icon` varchar(255) COLLATE utf8_unicode_ci DEFAULT NULL,
-  `created_at` datetime NOT NULL,
-  `updated_at` datetime NOT NULL,
-  `transaction_type` varchar(255) COLLATE utf8_unicode_ci DEFAULT NULL,
+  `icon` varchar(255) DEFAULT NULL,
+  `created_at` datetime NOT NULL,
+  `updated_at` datetime NOT NULL,
+  `transaction_type` varchar(255) DEFAULT NULL,
   PRIMARY KEY (`id`),
   KEY `index_share_types_on_name` (`name`),
   KEY `index_share_types_on_parent_id` (`parent_id`)
-) ENGINE=InnoDB DEFAULT CHARSET=utf8 COLLATE=utf8_unicode_ci;
+) ENGINE=InnoDB DEFAULT CHARSET=utf8;
 
 CREATE TABLE `statistics` (
   `id` int(11) NOT NULL AUTO_INCREMENT,
@@ -904,7 +894,7 @@
   `invitations_sent_per_user` float DEFAULT NULL,
   `invitations_accepted_per_user` float DEFAULT NULL,
   `revenue_per_mau_g1` float DEFAULT NULL,
-  `extra_data` text COLLATE utf8_unicode_ci,
+  `extra_data` text,
   `mau_g1_count` int(11) DEFAULT NULL,
   `wau_g1_count` int(11) DEFAULT NULL,
   `listings_count` int(11) DEFAULT NULL,
@@ -925,66 +915,66 @@
   `wau_weekly_growth` float DEFAULT NULL,
   PRIMARY KEY (`id`),
   KEY `index_statistics_on_community_id` (`community_id`)
-) ENGINE=InnoDB DEFAULT CHARSET=utf8 COLLATE=utf8_unicode_ci;
+) ENGINE=InnoDB DEFAULT CHARSET=utf8;
 
 CREATE TABLE `taggings` (
   `id` int(11) NOT NULL AUTO_INCREMENT,
   `tag_id` int(11) DEFAULT NULL,
   `taggable_id` int(11) DEFAULT NULL,
-  `taggable_type` varchar(255) COLLATE utf8_unicode_ci DEFAULT NULL,
+  `taggable_type` varchar(255) DEFAULT NULL,
   `tagger_id` int(11) DEFAULT NULL,
-  `tagger_type` varchar(255) COLLATE utf8_unicode_ci DEFAULT NULL,
-  `context` varchar(255) COLLATE utf8_unicode_ci DEFAULT NULL,
+  `tagger_type` varchar(255) DEFAULT NULL,
+  `context` varchar(255) DEFAULT NULL,
   `created_at` datetime DEFAULT NULL,
   PRIMARY KEY (`id`),
   KEY `index_taggings_on_tag_id` (`tag_id`),
   KEY `index_taggings_on_taggable_id_and_taggable_type_and_context` (`taggable_id`,`taggable_type`,`context`)
-) ENGINE=InnoDB DEFAULT CHARSET=utf8 COLLATE=utf8_unicode_ci;
+) ENGINE=InnoDB DEFAULT CHARSET=utf8;
 
 CREATE TABLE `tags` (
   `id` int(11) NOT NULL AUTO_INCREMENT,
-  `name` varchar(255) COLLATE utf8_unicode_ci DEFAULT NULL,
+  `name` varchar(255) DEFAULT NULL,
   PRIMARY KEY (`id`)
-) ENGINE=InnoDB DEFAULT CHARSET=utf8 COLLATE=utf8_unicode_ci;
+) ENGINE=InnoDB DEFAULT CHARSET=utf8;
 
 CREATE TABLE `testimonials` (
   `id` int(11) NOT NULL AUTO_INCREMENT,
   `grade` float DEFAULT NULL,
-  `text` text COLLATE utf8_unicode_ci,
-  `author_id` varchar(255) COLLATE utf8_unicode_ci DEFAULT NULL,
+  `text` text,
+  `author_id` varchar(255) DEFAULT NULL,
   `participation_id` int(11) DEFAULT NULL,
   `created_at` datetime DEFAULT NULL,
   `updated_at` datetime DEFAULT NULL,
-  `receiver_id` varchar(255) COLLATE utf8_unicode_ci DEFAULT NULL,
+  `receiver_id` varchar(255) DEFAULT NULL,
   PRIMARY KEY (`id`),
   KEY `index_testimonials_on_receiver_id` (`receiver_id`)
-) ENGINE=InnoDB DEFAULT CHARSET=utf8 COLLATE=utf8_unicode_ci;
+) ENGINE=InnoDB DEFAULT CHARSET=utf8;
 
 CREATE TABLE `transaction_type_translations` (
   `id` int(11) NOT NULL AUTO_INCREMENT,
   `transaction_type_id` int(11) DEFAULT NULL,
-  `locale` varchar(255) COLLATE utf8_unicode_ci DEFAULT NULL,
-  `name` varchar(255) COLLATE utf8_unicode_ci DEFAULT NULL,
-  `action_button_label` varchar(255) COLLATE utf8_unicode_ci DEFAULT NULL,
+  `locale` varchar(255) DEFAULT NULL,
+  `name` varchar(255) DEFAULT NULL,
+  `action_button_label` varchar(255) DEFAULT NULL,
   `created_at` datetime NOT NULL,
   `updated_at` datetime NOT NULL,
   PRIMARY KEY (`id`),
   KEY `locale_index` (`transaction_type_id`,`locale`),
   KEY `index_transaction_type_translations_on_transaction_type_id` (`transaction_type_id`)
-) ENGINE=InnoDB DEFAULT CHARSET=utf8 COLLATE=utf8_unicode_ci;
+) ENGINE=InnoDB DEFAULT CHARSET=utf8;
 
 CREATE TABLE `transaction_types` (
   `id` int(11) NOT NULL AUTO_INCREMENT,
-  `type` varchar(255) COLLATE utf8_unicode_ci DEFAULT NULL,
+  `type` varchar(255) DEFAULT NULL,
   `community_id` int(11) DEFAULT NULL,
   `sort_priority` int(11) DEFAULT NULL,
   `price_field` tinyint(1) DEFAULT NULL,
-  `price_quantity_placeholder` varchar(255) COLLATE utf8_unicode_ci DEFAULT NULL,
+  `price_quantity_placeholder` varchar(255) DEFAULT NULL,
   `created_at` datetime NOT NULL,
   `updated_at` datetime NOT NULL,
   PRIMARY KEY (`id`),
   KEY `index_transaction_types_on_community_id` (`community_id`)
-) ENGINE=InnoDB DEFAULT CHARSET=utf8 COLLATE=utf8_unicode_ci;
+) ENGINE=InnoDB DEFAULT CHARSET=utf8;
 
 INSERT INTO schema_migrations (version) VALUES ('20080806070738');
 
