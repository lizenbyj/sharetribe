source 'http://rubygems.org'

ruby '1.9.3'

gem 'rails', '3.2.13'

# Deploy with Capistrano
gem 'capistrano' # could be removed as not currently used

# To use debugger
# gem 'ruby-debug'

# Gems used only for assets and not required  
# in production environments by default.  
group :assets do  
  gem 'sass-rails'
  gem 'coffee-rails', "~> 3.2.2"
  gem 'uglifier'
  gem 'compass-rails'
  gem 'asset_sync'
end  
  
gem 'jquery-rails'

# Bundle the extra gems:

# gem 'heroku' install the Heroku toolbelt (https://toolbelt.heroku.com/) instead (as gem had some problems)
#gem 'thin'
gem 'unicorn', "~>4.6.3"

gem "mysql2"
gem 'haml'
gem 'sass', "  ~> 3.2.9"
gem 'database_cleaner'
gem 'rest-client', '>= 1.6.0'
gem 'acts-as-taggable-on'
gem 'paperclip'
gem 'delayed_paperclip'
gem 'aws-sdk'
gem "will_paginate"
gem 'newrelic_rpm', "~>3.6.2.96"
gem 'dalli'
gem "memcachier"
gem 'kgio', "~>2.8.0"
gem 'thinking-sphinx', "~>2.0.14", :require => 'thinking_sphinx'
gem 'flying-sphinx', "~>0.8.5"
gem 'recaptcha'
gem "airbrake", "~>3.1.12"
gem 'delayed_job', "~>3.0.5"
gem 'delayed_job_active_record'
gem 'json', "~>1.8.0"
gem 'multi_json', "~>1.7.3" # 1.8.0 caused "invalid byte sequence in UTF-8" at heroku
gem 'russian'
gem 'web_translate_it'
gem 'postmark-rails' # could be removed as not currently used
gem 'rails-i18n'
gem 'devise', "~>2.2.4"  #3.0rc requires bit bigger changes
gem "devise-encryptable"
gem "omniauth-facebook"
gem 'spreadsheet'
gem 'rabl'
gem 'rake'
gem 'xpath'
gem 'dynamic_form'
gem "rspec-rails"
gem "truncate_html"
gem 'money-rails'
gem 'mercury-rails'
gem 'fb-channel-file'
<<<<<<< HEAD
gem 'country_select'
gem 'localized_country_select', '>= 0.9.3'
=======
gem 'mangopay'
>>>>>>> 2ee70f6a

#ouisharelabs
gem 'rdf-turtle'

group :development do
  gem 'guard-livereload', require: false
  gem 'rack-livereload'
  gem 'rb-fsevent',       require: false
  gem 'guard-rspec',      require: false
end

group :test do
  gem 'capybara'
  gem 'cucumber-rails', :require => false
  gem 'cucumber' 
  gem 'selenium-webdriver'
  gem 'launchy'
  gem 'ruby-prof'
  gem 'factory_girl_rails'
  gem "pickle"
  gem 'email_spec'
  gem 'action_mailer_cache_delivery'
  gem "parallel_tests", :group => :development
  gem 'spork-rails'
  gem 'timecop'
end
<|MERGE_RESOLUTION|>--- conflicted
+++ resolved
@@ -67,12 +67,9 @@
 gem 'money-rails'
 gem 'mercury-rails'
 gem 'fb-channel-file'
-<<<<<<< HEAD
 gem 'country_select'
 gem 'localized_country_select', '>= 0.9.3'
-=======
 gem 'mangopay'
->>>>>>> 2ee70f6a
 
 #ouisharelabs
 gem 'rdf-turtle'
