default: &default_settings
  
  # If you want to make logins work accross different subdomains you should put here the domain where you are running Kassi.
  # If you are running on localhost, you can write here "lvh.me:3000" (which redirects to localhost port 3000)
  # The community subdomains will be added to this top domain.
  # The session cookies will apply for the whole domain. If this is not needed you can leave this empty. 
  # If you use domain aliases e.g. kassi.eu & kassi.cl, leave this empty.
  # NOTE: Do not include http(s) here, or subdomains, just the top level domain, like "kassi.eu" for example
  domain:
  
  # If you use weekly emails, you can specify here which domain is used in the links 
  weekly_email_domain: "lvh.me:3000"
  
  # Login url. This can be a separate address for loggin in. For example
  # a subdomain with https. It's recommended to use https here, so passwords
  # are submited in encrypted form. e.g. "https://login.kassi.eu"
  # If this is empty, will use the same domain for login
  login_domain: 
  
  # Kassi can use an Aalto Social Interface server to store userinformation
  # If you want to use an ASI server set this to true and specify server address and password below.
  use_asi: true
  
  #This is the url of the ASI server you want to use
  asi_url: "http://cos.alpha.sizl.org"
  # The following url will be used when handling passwords
  # So if the ASI server supports https, you can specify a https uls
  # This can be same as asi_url if no https is available
  ssl_asi_url: "https://cos.alpha.sizl.org"

  # These are the credentials used to log on to ASI server. 
  # The defaults will work for
  # OtaSizzle's test server, an can be used for testing Kassi.
  asi_app_name: kassi_testing
  asi_app_password: kassi_tester

  # The default locale (language) of the user interface
  # if locales are listed in the community specific settings in db. The first in that list is used as default for that community.
  # This setting here is the server wide default, and it's used if no community specific setting is found.
  default_locale: en
  # Available locales (languages) of the user interface. This is the list of all the possible locales on this Kassi server.
  # Some communities may have shorter list but not longer.
  # Keep the value in format: [["Language1", "shortcode for language1"],["language2", "code for l2"], ["l3", "code for l3"]] 
  # To add support for new languages, you must add new yml file to config/locales. See the existing files for example.
  # If you make new translations, please share those for example in Github.
  # If you change the default locale, you should put that one first in the list of available_locations, to get
  # the language dropdown menu work more logically.
  available_locales: [["English", "en"], ["Suomi", "fi"], ["Pусский", "ru"]]
  
  # reCAPTChA is used to avoid bots registering accounts
  # You need to register your domain at https://www.google.com/recaptcha
  # to get the keys
  use_recaptcha: false
  recaptcha_public_key: 'enter_your_own_key_here'
  recaptcha_private_key: 'enter_your_own_key_here'  

  # You can use Airbrake (formerly hoptoad) to track errors if you want.
  # You need to register an account and get an API key from hoptoadapp.com 
  use_hoptoad: false
  hoptoad_api_key: 'your_own_api_key_here'

  # Ressi is Researcher's Interface for logged data
  # If you don't need it just leave it to false
  # If log_to_ressi is false, other ressi settings can be ignored.
  log_to_ressi: false
  ressi_url: "http://cos.alpha.sizl.org/ressi"
  ressi_timeout: 5
  ressi_upload_hour: 1
  
  # Mail delivery method for mails sent by Kassi
  # Kassi can send mails via sendmail or Postmark (postmarkapp.com)
  # The default is sendmail. If using postmark, uncomment and enter your API key.
  mail_delivery_method: sendmail
  #postmark_api_key:

  # This will be the from field in the mails sent from Kassi
  kassi_mail_from_address: "noreply-kassi@example.com"
  
  # The address where the notifications of feedbacks from Kassi UI are sent
  feedback_mailer_recipients:  'admins@example.com'

  # If you want to get mail notification of errors that happen in Kassi
  # you can specify it here. Otherwise leave to be false.
  use_error_mailer: false
  error_mailer_recipients: 'admins@example.com'
  error_mailer_from_address: 'Error Mailer <KassiErrors@example.com>'
  
  # Google Analytics can be used to track traffic on the site
  # If set to true you need to obtain your own API key for analytics
  # and enter it below
  use_google_analytics: false
  google_analytics_key: "enter_your_key_here"
  # If you use analytics, the tracked domain must be entered here. See Google anaylitys documentation if you need more info.
  google_analytics_domain: ".yourdomain.here"
  
  # Funneld can be used to track social media activity on the site. 
  use_funneld: false
  funneld_key: "enter_your_key_here"

  # CAS is a centralized authentication system, it is completely optional
  # If not needed leave to false
  use_CAS: false
  
  # Bit.ly url shortener
  # At some places urls can be made shorter if you add your bit.ly login and apikey here:
  # if you leave these empty, urls will be kept long
  bitly_username: 
  bitly_key: 
  
  # TeliaSonera sms API is optional and experimental
  # leave this to false unless you know what you're doing
  # (The receiver resource must be created separately. see: http://developer.medialab.sonera.fi/info/index.php/Receiver_resource)
  use_sms: false
  sms_username: your_api_username
  sms_password: your_api_password
  sms_service_key: your_api_service_key
  sms_receiver_id: your_separately_registered_keyword
  
  # In rideshare matching, the Helsinki Area Journey Planner API can be used if you have access. Otherwise leave empty.
  journey_planner_username:
  journey_planner_password:  
  
  # If you want to force Kassi to show mobile view even when accessed with normal desktop browser, set this to true
  # Useful only for mobile development
  force_mobile_ui: false
  
  # If you want to fetch the newest translate files from Web Translate It on every page load, set this to true
  # This makes sense only in a server dedicated to translation testing.
  # To make this work you also need config/translation.yml with wti credentials.
  update_translations_on_every_page_load: false
  
<<<<<<< HEAD
  # If you have migrated from using ASI to use standalone Kassi, you have to provide the same crypto_helper_key here for the users' old passwords to work. The default is to leave this empty and then a better encryption method will be used.
  crypto_helper_key: 
=======
  # If you need for some reason change the session key used in cookies, you can do it here.
  # Normally no need to touch this.
  session_key: _kassi_session
  
  # Global Service name
  # If you want to call this service with different name on this server, you can specify it here
  # This can also be set community specific in community.settings["service_name"]
  global_service_name: Kassi
>>>>>>> 63f4dc17
  
  # Below it is possible to specify different settings for different
  # environments. If you are not developing or testing Kassi, you 
  # don't need to change those
  # ----------------------------------------------------------------

production:
  <<: *default_settings

  # Set this to true if you want the rails server to serve static assets in production mode (images, JS etc.)
  # normally it is better to leave this for the web server (apache) to do.
  serve_static_assets_in_production: false

development:
  <<: *default_settings
  
  # These settings are used for sending email from your local computer.
  # This example is using gmail SMTP, but you can also use your local SMTP server.
  local_email_address: "smtp.gmail.com"
  local_email_port: 587
  local_email_user_name: "<YOUR_GMAIL_USERNAME>@gmail.com"
  local_email_password: "<YOUR_GMAIL_PASSWORD>"
  
test:
  <<: *default_settings
  # The locale should be "en" for test environment
  # even if you change it for others
  default_locale: en
  # available are at least english and finnish (to test language changing) English comes first in dropdowns.
  available_locales: [["English", "en"], ["Finnish", "fi"]]
  
  # captcha is expected to be off when running tests
  use_recaptcha: false
  
  # The domain should be set to lvh.me (which redirects to localhost)
  # to be able to run the tests with subdomains.
  domain: lvh.me
  # NOTE: If you are running tests without internet connection, you might need to modify your hosts file.
  # And add lines: (where there is one tab separating the ip and the domain)
  #127.0.0.1       lvh.me
  #127.0.0.1       login.lvh.me
  #127.0.0.1       test.lvh.me
  #127.0.0.1       test2.lvh.me

  
  
    
  # The login domain should be "http://login.lvh.me:9887" for tests
  # Note above, if running tests disconnected from the internet
  login_domain: "http://login.lvh.me:9887"

<|MERGE_RESOLUTION|>--- conflicted
+++ resolved
@@ -129,10 +129,10 @@
   # To make this work you also need config/translation.yml with wti credentials.
   update_translations_on_every_page_load: false
   
-<<<<<<< HEAD
+
   # If you have migrated from using ASI to use standalone Kassi, you have to provide the same crypto_helper_key here for the users' old passwords to work. The default is to leave this empty and then a better encryption method will be used.
   crypto_helper_key: 
-=======
+
   # If you need for some reason change the session key used in cookies, you can do it here.
   # Normally no need to touch this.
   session_key: _kassi_session
@@ -141,7 +141,6 @@
   # If you want to call this service with different name on this server, you can specify it here
   # This can also be set community specific in community.settings["service_name"]
   global_service_name: Kassi
->>>>>>> 63f4dc17
   
   # Below it is possible to specify different settings for different
   # environments. If you are not developing or testing Kassi, you 
