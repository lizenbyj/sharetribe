fr:
  admin:
    categories:
      edit:
        edit_listing_category: "Modifier la catégorie '%{category}'"
      index:
        listing_categories: "Catégories d'annonces"
        create_a_new_category: "+ Créer une nouvelle catégorie"
        remove_category_confirmation: "Êtes-vous sûr(e) de vouloir supprimer la catégorie '%{category_name}' ?"
        saving_order: "Sauvegarde de l'ordre des catégories"
        save_order_successful: "Ordre des catégories sauvegardé avec succès"
        save_order_error: "Il y a eu un problème lors de la sauvegarde de l'ordre des catégories. Veuillez actualiser la page et essayer de nouveau."
      new:
        new_listing_category: "Nouvelle catégorie d'annonces"
      form:
        category_name:
          category_title: "Nom de la catégorie"
        category_parent:
          category_parent: "Catégorie parente"
          no_parent: "Pas de parente"
        category_transaction_types:
          transaction_types: "Types de transaction"
          transaction_types_description: "Les types de transaction définissent quels genres de transactions sont autorisés pour les annonces dans cette catégorie. Par exemple, est-ce uniquement de la vente ou bien louer et donner gratuitement sont-ils également permis."
        buttons:
          save: Sauvegarder
          cancel: Annuler
      remove:
        remove_category: "Supprimer la catégorie"
        remove_category_name: "Supprimer la catégory '%{category_name}'"
        warning_remove_effects: "Attention ! Supprimer la catégorie '%{category_name}' aura les conséquences suivantes : "
        warning_listing_will_be_moved:
          one: "Il y a %{count} annonce dans cette catégorie. Elle sera déplacée dans la catégorie sélectionnée."
          other: "Il y a %{count} annonces dans cette catégorie. Elles seront déplacées dans la catégorie sélectionnée."
        warning_custom_field_will_be_moved:
          one: "Il y a %{count} champ personnalisé pour cette catégorie. Il sera déplacé dans la catégorie sélectionnée."
          other: "Il y a %{count} champs personnalisés pour cette catégorie. Ils seront déplacés dans la catégorie sélectionnée."
        warning_subcategory_will_be_removed:
          one: "Il y a %{count} sous-catégorie pour cette catégorie. Elle sera supprimée."
          other: "Il y a %{count} sous-catégories pour cette catégorie. Elles seront supprimées."
        warning_with_subcategories_listing_will_be_moved:
          one: "Il y a %{count} annonce dans cette catégorie et ses sous-catégories. Elle sera déplacée dans la catégorie sélectionnée."
          other: "Il y a %{count} annonces dans cette catégorie et ses sous-catégories. Elles seront déplacées dans la catégorie sélectionnée."
        warning_with_subcategories_custom_field_will_be_moved:
          one: "Il y a %{count} champ personnalisé pour cette catégorie et ses sous-catégories. Il sera déplacé dans la catégorie sélectionnée."
          other: "Il y a %{count} champs personnalisés pour cette catégorie et ses sous-catégories. Ils seront déplacés dans la catégorie sélectionnée."
        select_new_category: "Choisissez une nouvelle catégorie où les éléments listés ci-dessus seront déplacés : "
        buttons:
          remove: Supprimer
          cancel: Annuler
    communities:
      edit_details:
        community_details: "Détails de la tribu"
        community_look_and_feel: "Présentation et aspect de la tribu"
        edit_community: "Modifier les détails de la tribu \"%{community_name}\""
        community_name: "Nom de la tribu"
        edit_community_name_description: "Le nom de votre tribu. Ceci est visible par les utilisateurs dans les emails et plusieurs autres endroits."
        community_slogan: "Slogan de la tribu"
        edit_community_slogan_description: "Ceci est affiché sur la page d'accueil de votre tribu aux utilisateurs qui ne sont pas connectés. %{see_how_it_looks_like}."
        community_description: "Description de la tribu"
        edit_community_description_description: "Ceci est affiché sur la page d'accueil de votre tribu aux utilisateurs qui ne sont pas connectés. %{see_how_it_looks_like}."
        community_search_placeholder: "Texte d'aide à la recherche"
        edit_community_search_placeholder_description: "Ceci est affiché sur la page d'accueil de la tribu, dans la barre de recherche. %{see_how_it_looks_like}."
        private_community_homepage_content: "Page d'accueil d'une tribu privée"
        edit_private_community_homepage_content_description: "Ce contenu n'est visible qu'aux utilisateurs non connectés, sur la page d'accueil de tribus privées. Vous pouvez décrire ici votre tribu et comment la rejoindre. Vous pouvez aussi ajouter des images, des vidéos et du contenu HTML. %{see_how_it_looks_like}."
        update_information: "Mettre les informations à jour"
        invite_people: "Inviter des gens dans cette tribu"
        edit_signup_info: "Informations lors de l'inscription"
        edit_signup_info_description: "Ce texte peut être affiché aux utilisateurs sur la page d'inscription. Vous pouvez y donner des instructions à propos de l'inscription, des conseils pour obtenir une invitation, etc. Par défaut, il n'y a pas d'instructions."
        edit_info: "Modifier les informations"
        see_how_it_looks_like: "Voir un aperçu"
        verification_to_post_listings_info_content: "Texte affiché aux utilisateurs non validés"
        verification_to_post_listings_info_content_description: "Cette place de marché nécessite que les utilisateurs soient validés par un administrateur avant qu'ils ne puissent poster une annonce. Ici, vous pouvez définir le texte qui est affiché aux utilisateurs non encore validés lorsqu'ils essaient de poster une nouvelle annonce."
        verification_to_post_listings_info_content_default: "Cette place de marché nécessite que les utilisateurs soient validés par un administrateur avant qu'ils ne puissent poster une annonce. Vous n'avez pas encore été validé. Veuillez %{contact_admin_link} pour lui demander."
        contact_admin_link_text: "contacter l'administrateur"
      edit_look_and_feel:
        edit_community_look_and_feel: "Modifier la présentation et l'aspect de la tribu \"%{community_name}\""
        community_logo: "Logo large"
        community_logo_icon: "Logo sur mobile"
        community_cover_photo: "Photo de couverture"
        small_community_cover_photo: "Photo de couverture réduite"
        community_custom_color1: "Couleur principale"
        community_custom_color2: "Couleur secondaire"
        logo_instructions_text_with_dimensions: "Le logo large doit avoir des dimensions de %{width}x%{height} pixels. Il sera affiché sur les grands écrans."
        logo_icon_instructions_text_with_dimensions: "Le logo sur mobile doit être carré et si possible avoir des dimensions de %{width}x%{height} pixels. Il sera affiché sur les petits écrans."
        cover_photo_visibility: "La photo de couverture est affichée aux utilisateurs non connectés sur la page d'accueil."
        cover_photo_instructions_text_with_dimensions: "La photo sera redimensionnée en %{width}x%{height} pixels et les images trop grandes seront coupées au centre. %{see_how_it_looks_like}."
        small_cover_photo_visibility: "La photo de couverture réduite est affichée sur toute les pages excepté pour les visiteurs non connectés sur la page d'accueil."
        small_cover_photo_instructions_text_with_dimensions: "La photo sera redimensionnée en %{width}x%{height} pixels et les images trop grandes seront coupées au centre."
        main_content_width: "Lorsque vous choisissez les photos de couverture, gardez à l'esprit que la page principale a une largeur maximale de %{main_width} pixels. N'oubliez pas non plus de vérifier comment s'affiche votre photo de couverture sur des petits écrans (par exemple en réduisant la taille de la fenêtre de votre navigateur)."
        custom_color1_instructions_text: "Vous pouvez changer la couleur principale de l'interface de cette tribu en entrant une valeur hexadécimale. <a href=\"http://www.colorpicker.com/?colorcode=D96E21\" target=\"_blank\">ColorPicker.com</a> peut vous aider à choisir cette valeur que pourrez alors copier."
        custom_color2_instructions_text: "Vous pouvez changer la couleur secondaire de l'interface de cette tribu en entrant une valeur hexadécimale."
        default_browse_view: "Vue par défaut"
        default_browse_view_instructions_text: "La vue par défaut est utilisée sur la page d'accueil pour définir comment sont affichées les annonces par défaut."
        grid: Grille
        list: Liste
        map: Carte
        name_display_type: "Affichage du nom"
        name_display_type_instructions_text: "Choisissez comment doit être affiché le nom de chaque utilisateur sur le site."
        full_name: "Nom complet (Prénom Nom)"
        first_name_with_initial: "Prénom et initiale du nom (Prénom N)"
        first_name_only: "Prénom seulement (Prénom)"
        invalid_color_code: "Le code de la couleur doit être une suite de 6 chiffres ou lettres (de A à F), par exemple D96E21"
      edit_welcome_email:
        welcome_email_content: "Contenu du message de bienvenue"
        welcome_email_content_description: "Le message ci-dessous sera envoyé à chaque nouveau membre de la tribu, quand il la rejoindra. Vous pouvez le modifier pour l'adapter à vos envies. En cliquant sur \"%{send_test_message_link}\" vous pouvez pré-visualiser le message en l'envoyant à votre adresse personnelle pour voir à quoi cela ressemblera exactement."
        edit_message: "Modifier le message"
        send_test_message: "Envoyer un message de test"
      settings:
        settings: Paramètres
        general: Général
        users_can_review_each_other_after_transaction: "Les utilisateurs peuvent s'évaluer mutuellement après une transaction"
        access: Accès
        join_with_invite_only: "Les utilisateurs doivent être invités par un autre utilisateur pour rejoindre cette tribu"
        users_can_invite_new_users: "Tous les utilisateurs peuvent inviter des nouveaux utilisateurs dans cette tribu"
        private: "Cette tribu est privée (seuls les utilisateurs connectés peuvent en voir le contenu)"
        require_verification_to_post_listings: "Seuls les utilisateurs validés par un administrateur peuvent poster de nouvelles annonces"
        listing_preferences: "Réglages d'annonces"
        show_listing_publishing_date: "Afficher la date de publication de l'annonce sur la page de l'annonce"
        show_category_in_listing_list: "Afficher les types de transaction dans la vue liste"
        hide_expiration_date: "Ne pas demander de date d'expiration pour les annonces"
        listing_comments_in_use: "Autoriser les utilisateurs à commenter les annonces (visibles par tous les utilisateurs)"
        email_preferences: "Réglages d'email"
        automatic_newsletters: "Envoyer l'email quotidien/hebdomadaire automatique à tous les utilisateurs (sauf s'ils se désabonnent)"
        email_admins_about_new_members: "Envoyer aux administrateurs un email à chaque fois qu'un nouvel utilisateur s'inscrit"
        integrations: Intégrations
        google_analytics_key: "Google Analytics tracking ID (compte classique)"
        twitter_handle: "Nom Twitter (utilisé dans le bouton \"Tweeter\" sur les pages des annonces)"
        update_settings: "Mettre à jour les paramètres"
        automatically_confirmed: "Les annonces sont automatiquement marquées comme réalisées %{days_dropdown} jour(s) après qu'elles aient été acceptées (ou payées)"
      manage_members:
        manage_members: "Gérer les utilisateurs"
        email: Email
        name: Nom
        join_date: "Date d'inscription"
        admin: Administrateur
        posting_allowed: "Dépôt d'annonce autorisé"
        remove_user: "Supprimer l'utilisateur"
        saving_user_status: Sauvegarde...
        save_user_status_successful: Sauvegardé
        save_user_status_error: "La sauvegarde a échoué. Veuillez rafraîchir la page et essayer de nouveau."
        remove_user_confirmation: "Cela supprime l'utilisateur de cette tribu est l'empêche d'accéder de nouveau au site avec ce compte. Etes-vous sûr(e) de vouloir continuer ?"
      integrations:
        integrations: Intégrations
        twitter_handle: "Nom Twitter"
        twitter_handle_info_text: "Le nom du compte Twitter de votre place de marché (si vous en avez un). Il sera mentionné quand les utilisateurs utilisent le partage Twitter présent sur les pages d'annonces."
        twitter_handle_placeholder: nomducompte
        invalid_twitter_handle: "Le nom Twitter doit être au maximum de 15 caractères alpha-numériques (lettres de A à Z et chiffres de 0 à 9)."
        google_analytics_key: "Code de suivi Google Analytics (compte classique)"
        google_analytics_key_info_text: "Code de suivi de votre compte Google Analytics. Vous devez y créer un compte \"classique\"."
        save: "Sauvegarder les réglages"
    custom_fields:
      edit:
        edit_listing_field: "Modifier le champ d'annonce '%{field_name}'"
      edit_price:
        edit_price_field: "Modifier le champ prix"
        show_price_filter_homepage: "Afficher le filtre de prix sur la page d'accueil"
        price_min: "Prix minimum"
        price_max: "Prix maximum"
      form:
        field_required:
          this_field_is_required: "Ce champ est obligatoire"
          this_field_is_required_checkbox: "Ce champ est obligatoire (l'utilisateur doit sélectionner au moins un choix)"
      index:
        listing_fields: "Champs d'annonces"
        add_new_field: "Ajouter un nouveau champ : "
        remove_field_confirmation: "Voulez-vous vraiment supprimer le champ '%{field_name}' ?"
        cancel: Annuler
        save: Sauvegarder
        field_title: "Nom du champ"
        field_type: "Type de champ"
        categories: "Catégories d'annonces pour lequel le champ est utilisé"
        no_custom_listing_fields: "Aucun champ d'annonce propre à votre place de marché."
        options: Choix
        add_option: "+ Ajouter une option"
        saving_order: "Sauvegarder l'ordre des champs"
        save_order_successful: "Sauvegarde de l'ordre des champs réussie"
        save_order_error: "Il y a eu un problème lors de la sauvegarde de l'ordre des champs. Rafraîchissez la page et essayez de nouveau."
        select_one: "Sélectionner le type du champ..."
        continue: Continuer
        minimum_value: Minimum
        maximum_value: Maximum
        allow_decimals: "Autoriser les décimales"
      new:
        new_listing_field: "Nouveau champ d'annonce"
      field_types:
        text: Texte
        number: Nombre
        dropdown: "Liste déroulante"
<<<<<<< HEAD
        checkbox_group: "Cases à cocher"
=======
        textfield: "Champ texte"
        numericfield: "Champ numérique"
        datefield: "Date"
>>>>>>> 90ad59a6
    emails:
      new:
        send_email_to_members: "Envoyer un email aux membres"
        send_email_to_members_title: "Envoyez un email à tous les membres de cette tribu"
        email_subject: "Objet de l'email"
        email_content: "Contenu de l'email"
        email_content_placeholder: "Que souhaitez vous dire aux autres membres ?"
        email_language: "Langue des destinataires de l'email"
        any_language: "Toutes les langues"
        send_email: "Envoyez l'email"
        message_will_be_sent_only_to_people_with_this_language: "Note : cette email ne sera envoyé qu'aux membres qui utilisent %{service_name} dans la langue que vous avez sélectionnée."
        email_sent: "Email envoyé."
    news_items:
      index:
        news_items: "Articles les plus récents"
        create_news_item: "Créer un article"
        no_news: "Pas d'actualité"
        loading_more_news: "Chargement d'autres actualités"
      new:
        new_news_item: "Créer un article"
        edit_news_item: "Éditer l'article"
        index_news_item: "Créer un article"
        title: "Titre :"
        content: "Contenu :"
        save_news_item: "Sauvegarder l'article"
      news_item:
        edit_news_item: Editer
        delete_news_item: Supprimer
    polls:
      index:
        polls: Sondages
        create_poll: "Créer un sondage"
        no_polls: "Pas de sondage"
      edit_poll_links:
        close_poll: Clore
        open_poll: Ouvrir
        edit_poll: Editer
        delete_poll: Supprimer
      new:
        add_option: "Ajouter un choix"
        new_poll: "Créer un sondage"
        edit_poll: "Editer le sondage"
        title: "Titre :"
        save_poll: "Sauvegarder le sondage"
      new_option:
        option: Choix
        remove_option: "Enlever le choix"
      show:
        edit_poll: "Editer le sondage"
      poll_status:
        open: Ouvrir
        closed: Fermé
    transaction_types:
      sell: Vente
      rent: Location
      give: Don
      lend: Prêt
      swap: Échange
      service: Offre
      request: Demande
      inquiry: Information
      share_for_free: "Partage gratuit"
      default_action_button_labels:
        sell: Acheter
        rent: Louer
        request: Proposer
        offer: Demander
        inquiry: Contacter
  common:
    edit_page: "Modifier la page"
    default_community_slogan: "Votre place de marché"
    default_community_description: "Ce lieu vous permet de vendre, louer, échanger et partager des biens et services avec les autres membres de cette tribu."
    cancel: Annuler
    fields_that_are_mandatory: "Les champs marqués d'un astérisque (*) sont obligatoires."
    or: ou
    password: "Mot de passe "
    service_name: "%{service_name}"
    share_types:
      request: demande
      offer: offre
      borrow: "emprunt "
      buy: "achat "
      give_away: "don "
      lend: "prêt "
      receive: "récupération gratuite "
      rent: "location "
      rent_out: "location "
      sell: "vente "
      offer_to_swap: échange
      request_to_swap: échange
      share_for_free: "partage gratuit"
      accept_for_free: "usage gratuit "
    categories:
      item: Objets
      favor: Services
      rideshare: Covoiturage
      housing: Lieux
      tools: Outils
      sports: Sport
      music: Musique
      books: "Livres & magazines"
      games: "Jeux & jouets"
      furniture: Mobilier
      outdoors: "Plein air & extérieur"
      food: "Alimentation & cuisine"
      electronics: "Matériel électronique"
      pets: Animaux
      film: "Films & vidéos"
      clothes: "Vêtements & accessoires"
      garden: Jardin
      travel: Voyage
      other: Autre
    username: "Nom d'utilisateur "
    username_or_email: "Email ou nom d'utilisateur"
    what_is_this: "Qu'est-ce que c'est ?"
  conversations:
    accept:
      respond_to_offer: "Répondre à une offre"
      respond_to_request: "Répondre à une demande"
      accept_offer: "Accepter l'offre"
      accept_request: "Accepter la demande"
      reject_offer: "Pas cette fois"
      reject_request: "Pas cette fois"
      close_listing: "Clore l'annonce %{listing_title_link}"
      update_later: "Ne pas clore l'annonce (vous pourrez la modifier ou la clore plus tard)"
      optional_message: "Message complémentaire"
      price_to_pay: "Montant total à payer"
      you_need_to_fill_payout_details_before_accepting: "Vous devez compléter les détails de paiements avant de pouvoir accepter la demande et recevoir le paiement. Allez aux %{payment_settings_link} pour compléter les détails."
      payment_settings_link: "paramètres de paiement"
      minimum_price_error_message: "Le prix ne peut pas être plus bas que %{amount}."
    confirm:
      confirm_description: "Si votre demande a été satisfaite, vous pouvez la marquer comme réalisée. Vous pourrez alors donner un avis sur l'autre personne."
      cancel_description: "Si votre demande n'a pas été satisfaite, vous pouvez la marquer comme \"non réalisée\". Vous pourrez toujours donner un avis sur l'autre personne et décrire ce qu'il s'est passé."
      cancel_payed_description: "Si votre demande a été acceptée mais que vous changez d'avis, vous pouvez toujours l'annuler avant le paiement."
      canceling_payed_transaction: "Annuler la transaction"
      confirm: Réalisée
      cancel: "Non réalisée"
      continue: Continuer
      give_feedback_to: "Donner un avis sur %{person_link}"
      do_not_give_feedback: "Ne pas donner d'avis"
    index:
      loading_more_messages: "Chargement de la suite des messages"
      message_partitive: message
      messages_partitive: messages
      no_received_messages: "Pas de messages reçus"
      no_sent_messages: "Pas de messages envoyés"
    conversation:
      accepted_request: "Demande acceptée."
      accepted_offer: "Offre acceptée."
      rejected_request: "Demande refusée."
      rejected_offer: "Offre refusée."
      confirmed_request: "Demande réalisée."
      confirmed_offer: "Offre réalisée."
      canceled_request: "Demande annulée."
      canceled_offer: "Offre annulée."
    message:
      accepted_request: "a accepté la demande"
      accepted_offer: "a accepté l'offre"
      rejected_request: "a refusé la demande"
      rejected_offer: "a refusé l'offre"
      confirmed_request: "a marqué la demande comme réalisée"
      confirmed_offer: "a marqué l'offre comme réalisée"
      canceled_request: "a annulé la demande"
      canceled_offer: "a annulé l'offre"
      paid: "a payé %{sum}"
    new:
      offer_message_form_title: "Proposer %{listing} à %{person}"
      request_message_form_title: "Demander %{listing} à %{person}"
      favor_offer_message_form_title: "Demander un service à %{person}"
      favor_request_message_form_title: "Proposer un service à %{person}"
      housing_offer_message_form_title: "Proposer un lieu à %{person}"
      housing_request_message_form_title: "Demande de lieu de %{person}"
      item_offer_lend_message_form_title: "Emprunter %{listing} à %{person}"
      item_offer_sell_message_form_title: "Acheter %{listing} à %{person}"
      item_offer_give_away_message_form_title: "Obtenir %{listing} de %{person}"
      item_offer_trade_message_form_title: "Échanger %{listing} avec %{person}"
      item_offer_rent_out_message_form_title: "Louer %{listing} à %{person}"
      item_request_borrow_message_form_title: "Prêter %{listing} à %{person}"
      item_request_buy_message_form_title: "Vendre %{listing} à %{person}"
      item_request_take_for_free_message_form_title: "Donner %{listing} à %{person}"
      item_request_trade_message_form_title: "Échanger %{listing} avec %{person}"
      item_request_rent_message_form_title: "Louer %{listing} à %{person}"
      housing_offer_sell_message_form_title: "Acheter %{listing} à %{person}"
      housing_offer_rent_out_message_form_title: "Louer %{listing} à %{person}"
      housing_offer_share_for_free_message_form_title: "Demander %{listing} à %{person}"
      housing_offer_accept_for_free_message_form_title: "Offre %{listing} à %{person}"
      housing_request_buy_message_form_title: "Vendre %{listing} à %{person}"
      housing_request_rent_message_form_title: "Louer %{listing} à %{person}"
      item_request_message_form_title: "Proposer un objet à %{person}"
      message: Message
      rideshare_offer_message_form_title: "Demander un covoiturage à %{person}"
      rideshare_request_message_form_title: "Proposer un covoiturage à %{person}"
      send_message: "Envoyer le message"
      send: Envoyer
      this_message_is_private: "Ce message entre %{person} et vous est privé."
      you_will_get_notified_of_acceptance: "Vous recevrez une notification par email lorsque %{person} acceptera ou refusera votre proposition."
      you_will_get_notified: "Vous recevrez une notification par email lorsque %{person} vous répondra."
      title: Titre
      send_message_to_user: "Envoyer un message à %{person}"
    notifications:
      badgenotification:
        see_all_your_badges: "Voir tous vos badges"
        you_have_earned_badge: "Vous avez gagné le badge"
      comment_to_followed_listing_notification:
        has_commented: "%{author} a commenté"
        offer_you_follow: "une offre que vous suivez"
        request_you_follow: "une demande que vous suivez"
      listing_updated_notification:
        has_updated: "a mis à jour"
        offer_you_follow: "une offre que vous suivez"
        request_you_follow: "une demande que vous suivez"
      comment_to_own_listing_notification:
        has_commented: "%{author} a commenté"
        your_offer: "votre offre"
        your_request: "votre demande"
      loading_more_notifications: "Chargement de plus de notifications"
      no_notifications: "Pas de notifications."
      testimonialnotification:
        give_feedback_to: "Donner un avis sur %{name}"
        has_given_you_feedback_on_event: "vous a donné un avis pour l'événement"
        see_all_the_feedback_you_have_received: "voir tous les avis reçus"
    show:
      in_response_to_listing: "à propos de l'annonce"
      message_sent_by: "Message envoyé par"
      message_sent_to: "Message envoyé à"
      send_reply: "Envoyer une réponse"
      write_a_reply: "Écrire une réponse :"
      conversation_about_listing: "Discussion avec %{person} à propos de %{listing}"
      conversation_with_user: "Discussion avec %{person}"
      last_message_at: "(dernier message %{time})"
    status:
      cancel_payed_transaction: Annuler
      feedback_given: "Avis donné"
      feedback_skipped: "Pas d'avis donné"
      give_feedback: "Donner un avis"
      offer_accepted: Acceptée
      offer_rejected: Rejetée
      offer_canceled: Annulée
      offer_confirmed: Terminée
      pay: Payer
      paid: "Paiement réussi"
      request_accepted: Acceptée
      request_rejected: Rejetée
      request_confirmed: Terminée
      request_canceled: Annulée
      skip_feedback: "Ne pas donner d'avis"
      waiting_for_listing_author_to_accept_offer: "En attente d'acceptation de l'offre par %{listing_author_name}"
      waiting_for_listing_author_to_accept_request: "En attente d'acceptation de la demande par %{listing_author_name}"
      waiting_confirmation_from_requester: "En attente de la confirmation par %{requester_name} de la réalisation"
      waiting_payment_from_requester: "En attente du paiement par %{requester_name}"
    status_link:
      accept_offer: "Accepter l'offre"
      accept_request: "Accepter demande"
      reject_offer: "Pas cette fois"
      reject_request: "Pas cette fois"
      confirm: Réalisée
      cancel: "Non réalisée"
  braintree_accounts:
    new:
      add_payout_details: "Ajouter vos informations de paiement"
      first_name: Prénom
      last_name: Nom
      email: "Adresse email"
      phone: Téléphone
      address_street_address: Adresse
      address_postal_code: "Code postal"
      address_locality: Ville
      address_region: Etat
      date_of_birth: "Date de naissance"
      ssn: "Numéro de sécurité sociale"
      routing_number: "Numéros de routage"
      account_number: "Numéro de compte"
      save: Sauvegarder
    show:
      payout_details: "Vos détails de paiement"
      first_name: Prénom
      last_name: Nom
      email: "Adresse email"
      phone: "Numéro de téléphone"
      address_street_address: Adresse
      address_postal_code: "Code postal"
      address_locality: Ville
      address_region: Etat
      date_of_birth: "Date de naissance"
      ssn: "Numéro de sécurité sociale"
      routing_number: "Numéros de routage"
      account_number: "Numéro de compte"
  braintree_payments:
    edit:
      new_credit_card_payment: "Nouvelle carte de crédit"
      payment_receiver: "Destinataire du paiement"
      cardholder_name: "Nom du porteur de la carte"
      credit_card_number: "Numéro de carte bancaire"
      cvv: Cryptogramme
      credit_card_expiration_date: "Date d'expiration"
      confirm_payment: "Confirmer le paiement"
  communities:
    map_bubble:
      view_tribe: "Voir la tribu"
    email_confirmation_pending:
      confirmation_pending: "Merci de confirmer votre adresse email"
    enter_organization_email:
      enter_your_organization_email: "Entrez votre email %{community_category}"
      only_people_with_verified_email_address_can_join_your_tribe: "Seules les personnes avec une adresse email %{community_category} valide peuvent rejoindre cette tribu."
      continue: Continuer
      tribe_exists: "La tribu existe !"
      this_tribe_exists_already: "Cette tribu existe déjà. Voulez vous la rejoindre ?"
    done:
      done: "Terminé !"
      tribe_created_successfully: "Vous venez de créer votre tribu avec succès."
      go_to_your_tribe: "Aller dans votre tribu"
      we_will_contact_you_about_invoicing: "Nous allons vous contacter rapidement par email à propos de nos tarifs."
    index:
      find_your_local_tribe: "Trouvez une tribu proche de vous"
      or_start_your_own: "...ou %{start_your_own_tribe_link}"
      start_your_own_tribe_link: "créez la votre !"
    select_pricing_plan:
      select_your_plan: "Choisissez votre offre"
      pick_one_of_the_options_below: "Sélectionnez une des options ci-dessous."
      create_for_free: "Créer gratuitement"
      contact_us: "Nous contacter"
      free_plan: "Offre gratuite"
      max_members: "Jusqu'à %{number} membres"
      premium_plan: "Offre premium"
      care_free_user_support: "Support utilisateur"
      create_your_tribe: "Créer votre tribu"
      professional_plan: "Offre pro"
      unlimited_members: "Nombre illimité de membres"
      intranet_integration: "Intégration à votre intranet"
      no_charge: "Entièrement gratuit"
      euros_per_month_premium: "%{price} euros par mois"
      custom_domain: "Nom de domaine personnalisé"
      you_can_change_and_cancel: "Vous pouvez annuler ou changer d'offre à tout moment."
      we_help_you_get_started: "Nous aidons à la promotion"
      discounts_available_for_non_profits: "Tarif réduit de 50% pour les groupes à but non lucratif"
    select_tribe_category_form:
      what_kind_of_tribe_do_you_want_to_create: "Quel type de tribu souhaitez-vous créer ?"
      first_tell_us_what_kind_of_community_the_tribe_is_for_by_selecting_one_option_below: "Pour commencer, dites nous quelle type de communauté vous représentez."
      company: Entreprise
      university: Université
      town: Ville
      congregation: Congrégation
      association: Association
      neighborhood: Quartier
      apartment_building: "Immeuble, lotissement"
      other: Autre
    new_tribe_form:
      create_a_tribe_in_a_minute: "Créer une tribu en un instant"
      welcome_now_create_your_tribe: "Bienvenue, %{name} ! C'est parti, créez votre tribu."
      name_of_your_tribe: "Nom de votre tribu"
      web_address_of_your_tribe: "Adresse internet de votre tribu"
      slogan_of_your_tribe: "Slogan de votre tribu"
      describe_your_tribe: "Décrivez votre tribu : quel est sa raison d'être ?"
      create_your_tribe: "Créer votre tribu !"
      domain_invalid: "Le domaine ne peut contenir que des lettres, des nombres, des tirets bas (\"_\") et des tirets hauts (\"-\")."
      domain_taken: "Cette tribu existe déjà. Vous devez choisir un autre nom."
      address: "Emplacement de votre tribu"
      select_main_language_of_your_tribe: "Choisissez la langue principale de votre tribu"
      language: Langue
      restrict_tribe_to_invited_people: "Les utilisateurs ont besoin d'une invitation pour rejoindre cette tribu"
    signup_form:
      create_an_account: "Créer votre compte personnel"
      to_create_a_tribe_you_must_first_create_sharetribe_account: "Vous pouvez créer un nouveau compte sur Sharetribe ci-dessous ou bien"
      log_in_with_your_existing_account: "vous connecter avec votre compte"
      your_email: "Votre adresse email"
      your_university_email: "Votre adresse email universitaire"
      your_company_email: "Votre adresse email d'entreprise"
      you_need_to_confirm: "Pour créer une tribu pour votre %{tribe_type}, vous devez confirmer votre adresse email %{tribe_type}."
      pick_username: "Choisissez un nom d'utilisateur"
      your_given_name: "Votre prénom"
      your_family_name: "Votre nom"
      your_password: "Choisissez un mot de passe"
      confirm_your_password: "Confirmez votre mot de passe"
      email_in_use_message: "Un compte avec cette adresse email existe déjà pour %{service_name}. Si vous avez déjà un compte, vous pouvez vous connecter en cliquant ci-dessous."
      invalid_email_ending_message: "Cela ressemble à une adresse email personnelle. Vous devez vous inscrire avec votre email %{community_category}."
      log_in_here: "se connecter"
      existing_community_with_this_email: "Il existe déjà une tribu pour %{community_category}. Vous pouvez rejoindre la tribu : %{link}."
      here: ici
      for_company: entreprise
      for_university: université
      for_town: ville
      for_congregation: congrégation
      for_association: association
      for_neighborhood: quartier
      for_apartment_building: "Immeuble, lotissement"
      for_other: autre
  community_memberships:
    access_denied:
      access_denied: "Accès refusé"
      you_are_banned_in_this_community: "L'administrateur de cette tribu vous a interdit de rejoindre ce site. Si vous voulez contacter l'administrateur, vous pouvez lui envoyer un %{link_to_contact_page}"
      contact_page_link: feedback
    new:
      welcome_fb_user: "Bienvenue sur %{service_name}, %{name} !"
      fb_join_accept_terms: "Il ne reste plus qu'une étape avant de rejoindre cette tribu : vous devez accepter les conditions d'utilisation."
      join_community: "Rejoindre la tribu '%{community}'"
      you_are_not_a_member_of_this_community: "Vous avez un compte sur %{service_name}, mais vous n'êtes pas encore membre de la tribu %{service_name} '%{community}'."
      you_can_join: "Vous pouvez rejoindre cette tribu en acceptant les conditions d'utilisation et en cliquant sur 'Rejoindre la tribu' ci-dessous."
      you_can_join_email_confirmation: "Pour rejoindre cette tribu, vous devez avoir une adresse email valide qui se termine par %{email_ending}. Complétez votre adresse email, acceptez les conditions d'utilisation de cette tribu puis cliquez sur 'Rejoignez la tribu' ci-dessous."
      you_can_join_email_confirmation_multiple_addresses: "Cette tribu a un accès restreint selon l'email. Vous ne pouvez la rejoindre que si vous avez un email que l'administrateur de ce site a autorisé. Vous pouvez rejoindre la tribu en saisissant votre email, en acceptant les conditions d'utilisation de cette tribu puis en cliquant sur 'Rejoignez la tribu' ci-dessous."
      you_can_join_with_invite_only: "Vous devez être invité par un autre membre pour rejoindre cette tribu. Si vous avez un code d'invitation, entrez le ci-dessous, acceptez les conditions d'utilisation de cette tribu puis cliquez sur 'Rejoignez la tribu' ci-dessous."
      if_want_to_view_content: "Pour voir le contenu de cette tribu sans la rejoindre, vous devez"
      log_out: "vous déconnecter"
      join_community_button: "Rejoindre la tribu"
  dashboard:
    api:
      coming_soon: "Bientôt ..."
    index:
      watch_the_video: "Regardez la vidéo"
      get_started: "LANCEZ VOUS !"
      browse_communities_around_you: "rejoignez une tribu près de vous"
      slogan: "Partagez autour de vous."
      create_your_own: "Créez votre"
      sharing_website: "place de marché pour votre tribu"
      main_description: "Mettez facilement en place un service où les membres de votre tribu pourront partager des objets, des services, des covoiturages dans un esprit de confiance. C'est gratuit et rapide à créer !"
      kassi_for_your_company: "...POUR VOTRE ENTREPRISE"
      kassi_for_your_company_description: "Envie de rendre votre entreprise plus sociale et connectée ? Envie d'aider les employés à mieux se connaître les uns les autres ? Envie de réduire votre empreinte écologique et devenir une entreprise plus verte ? %{service_name} est la solution."
      kassi_for_your_city: "...POUR VOTRE QUARTIER"
      kassi_for_your_city_description: "Envie de créer, autour de vous, des groupes où les gens se connaissent et s'aident mutuellement ? Envie de leur donner les moyens d'améliorer leurs vies quotidiennes ? %{service_name} va vous y aider."
      kassi_for_your_university: "...POUR VOTRE UNIVERSITÉ"
      kassi_for_your_university_description: "Envie de faire de votre campus un lieu animé où les gens se connaissent et se font confiance ? Envie d'aider les étudiants et le personnel à économiser du temps, de l'argent et l'environnement ? Essayez %{service_name} !"
      want_kassi_for_your_community: "Envie d'avoir %{service_name} pour votre communauté ?"
      email_default_text: "Votre adresse email"
      send: "Envoyer !"
      or_drop_us_a_line: "...ou laissez nous un message : "
      thanks_for_contacting_us: "Merci de nous avoir contacté ! Nous allons vous envoyer des informations sur la création de votre tribu %{service_name} très bientôt."
      resources: RESSOURCES
      connect: "RESTONS CONNECTÉS"
      about: "A PROPOS DE SHARETRIBE"
      developers: "POUR LES DÉVELOPPEURS"
      api: API
      blog: Blog
      code: "Code source"
      issue_tracker: "Gestionnaire de tickets"
      product_of: "%{service_name} est un produit de"
      language: "Langue : "
      new: "NOUVEAU !"
      new_text: "%{service_name} est désormais accessible pour <a href=\"http://www.kassi.eu/en/wdc\">les voisinages d'Helsinki et Lahti</a> et pour <a href=\"http://www.kassi.eu/en/okl\">les membres de SuomenOmakotiliitto</a> !"
      want_to_know_more: "Envie d'en savoir plus ? %{read_our_faq_link} ou %{contact_us_link}"
      read_our_faq: "Lisez notre FAQ"
      contact_us: "contactez nous"
      why_you_really_should_have_a_tribe: "Pourquoi vous devriez vraiment avoir une tribu"
      an_example: "Un exemple : "
      home: Accueil
      faq: FAQ
      browse_tribes: "Parcourir les tribus"
      pricing: Tarifs
      contact: Contact
      university_example_link: "<a href=\"http://aalto.sharetribe.com/en\">Tribu de l'université d'Aalto</a>"
      company_example_link: "<a href=\"https://if.sharetribe.com/en\">Sharetribe de IF</a>"
      city_example_link: "<a href=\"http://kallio.sharetribe.com/en\">Tribu de Kallio à Helsinki, Finlande</a>"
  emails:
    accept_reminder:
      remember_to_accept_offer: "N'oubliez pas d'accepter ou de rejeter l'offre de %{sender_name}"
      remember_to_accept_request: "N'oubliez pas d'accepter ou de rejeter la demande de %{sender_name}"
      you_can_accept_or_reject_offer_at: "Vous pouvez accepter ou rejeter l'offre à"
      you_can_accept_or_reject_request_at: "Vous pouvez accepter ou rejeter la demande à"
      you_have_not_yet_accepted_or_rejected_offer: "Vous n'avez pas encore accepté ou refusé l'offre %{title} reçue %{date}."
      you_have_not_yet_accepted_or_rejected_request: "Vous n'avez pas encore accepté ou refusé la demande %{title} reçue %{date}."
      show_thread: "Voir la conversation"
    braintree_account_approved:
      account_ready: "Vous êtes prêt à recevoir des paiements"
      message: "Vos informations de paiement ont été confirmées et vous êtes maintenant prêt à recevoir des paiements sur %{service_name}."
    confirm_reminder:
      you_have_not_yet_confirmed_or_canceled_request: "Vous n'avez pas encore confirmé ou annulé la demande %{request_link}. Si la demande a été réalisée, vous devriez la marquer comme terminée. Vous pourrez ensuite donner un avis sur %{other_party_given_name}."
      you_have_not_yet_confirmed_or_canceled_request_escrow_automatic_confirmation: "Vous n'avez pas encore confirmé ou annulé la demande %{request_link}. Nous ne transférerons l'argent à %{other_party_given_name} que lorsque a) vous aurez marqué la demande comme réalisée ou b) %{days_to_automatic_confirmation} jours se seront écoulés après votre paiement. Après avoir marqué la demande comme réalisée vous pourrez donner un avis sur %{other_party_given_name}."
      remember_to_confirm_request: "Rappel de confirmation ou d'annulation d'une demande"
      if_will_not_happen_you_should_cancel: "Si vous pensez que cette demande ne sera pas réalisée pour une raison ou une autre, vous pouvez %{cancel_it_link}."
      if_will_not_happen_you_should_cancel_escrow: "Si vous pensez que cette demande ne sera pas terminée pour une raison ou une autre, vous pouvez %{cancel_it_link}. Cela préviendra l'administrateur qui vous contactera pour le remboursement."
      if_will_not_happen_you_should_cancel_escrow_automatic_confirmation: "Si vous pensez que cette demande ne sera pas terminée pour une raison ou une autre, vous avez %{days_to_cancel} jour pour %{cancel_it_link}. Cela préviendra l'administrateur qui vous contactera pour le remboursement."
      cancel_it_link_text: l'annuler
      automatic_confirmation: "Si vous ne confirmez ou n'annulez pas la demande sous %{days_to_automatic_confirmation} jours après que la demande ait été acceptée, nous la signalerons automatiquement comme terminée."
    payment_reminder:
      remember_to_pay: "Rappel de paiement pour %{listing_title}"
      you_have_not_yet_paid: "Vous n'avez pas encore payé pour %{listing_title} que %{other_party_name} a accepté de vous proposer."
      if_will_not_happen_you_should_cancel: "Si vous pensez que cette demande ne sera pas réalisée pour une raison ou une autre, vous pouvez %{cancel_it_link}."
      cancel_it_link_text: l'annuler
    payment_settings_reminder:
      remember_to_add_payment_details: "N'oubliez pas d'ajouter vos détails de paiements pour recevoir les paiements"
      you_have_added_listing_with_payment: "Vous avez ajouté une annonce %{listing_link} avec un paiement. Cependant, vous n'avez pas ajouté vos détails de paiement. Pour en recevoir, vous devez ajouter vos informations de paiement."
      please_go_to_payment_settings: "Rendez-vous sur les %{payment_settings_link} et complétez les informations nécessaires."
      payment_settings_link: "paramètres de paiement"
    transaction_confirmed:
      here_is_a_message_from: "Voici un message de %{other_party_given_name} : "
      request_marked_as_confirmed: "Demande réalisée - n'oubliez pas de déposer un avis"
      request_marked_as_canceled: "Demande annulée"
      has_marked_request_as_confirmed: "%{other_party_full_name} a marqué la demande à propos de '%{request}' comme réalisée. Vous pouvez désormais donner un avis sur %{other_party_given_name}."
      has_marked_request_as_canceled: "%{other_party_full_name} a annulé la demande à propos de '%{request}'. Vous pouvez malgré tout donner un avis sur %{other_party_given_name}."
      giving_feedback_is_good_idea: "Donner un avis est toujours une bonne idée. Si tout s'est bien passé, vous devriez signaler aux autres que %{other_party_given_name} est quelqu'un de confiance. S'il y a eu un problème, c'est aussi une bonne chose de le mentionner."
      give_feedback_to: "Donner un avis sur %{other_party_given_name}"
    transaction_automatically_confirmed:
      subject: "Demande automatiquement signalée comme terminée - n'oubliez pas de donner un avis"
      we_have_marked_request_as_confirmed: "Nous avons signalé la demande à propos de '%{request}' comme terminée. La demande a été terminée automatiquement car %{days_passed} se sont écoulés depuis que la demande a été acceptée."
      giving_feedback_is_good_idea: "Vous pouvez donner un avis sur %{other_party_given_name}. Donner un avis est toujours une bonne idée. Si tout s'est bien passé, vous devriez signaler aux autres que %{other_party_given_name} est quelqu'un de confiance. S'il y a eu un problème, c'est aussi une bonne chose de le mentionner."
      give_feedback_to: "Donner un avis sur %{other_party_given_name}"
    escrow_canceled:
      subject: "Paiement annulé"
      has_marked_request_as_canceled: "%{other_party_full_name} a signalé la demande à propos de '%{request}' comme annulée. Vous ne recevez pas d'argent de cette transaction."
      if_this_was_error: "Si vous pensez que c'était une erreur, %{please_contant_admin_link}."
      please_contant_admin_link: "veuillez contacter l'administrateur"
    confirmation_instructions:
      confirmation_instructions_signature: "Cordialement, <br/> L'équipe de %{service_name}"
      welcome_to_kassi: "Bienvenue sur %{service_name} !"
      need_to_confirm: "Vous devez confirmer votre adresse email."
      confirmation_link_text: "Confirmer mon email"
      or_paste_link: "Vous pouvez également copier le lien suivant dans la barre d'adresse de votre navigateur : "
      turning_on_confirmations_in_this_community: "Nous commençons à utiliser les email de confirmation dans cette tribu %{service_name}."
    common:
      check_your_settings: "Vérifiez vos paramètres"
      hey: "Bonjour %{name},"
      kassi_team: "L'équipe de %{service_name}"
      thanks: "Merci,"
      want_to_control_emails: "Vous souhaitez contrôler les emails que vous recevez de %{service_name} ?"
      dont_want_to_receive_these_emails: "Souhaitez-vous recevoir ces emails ?"
      edit_your_email_settings_here: "Gérer vos paramètres d'email ici"
      message_not_displaying_correctly: "Cet email ne s'affiche pas correctement ?"
      view_it_in_your_browser: "Voir dans votre navigateur."
      or: ou
      unsubscribe_from_these_emails: "désabonnez-vous de ces d'emails"
    community_starter_email:
      subject: "Découvrez le nouveau Sharetribe - fin de la limite en nombre de membres, présentation et aspect des tribus modifiables et bien d'autres choses"
    conversation_status_changed:
      has_accepted_your_offer: "%{accepter} a accepté votre offre %{listing}"
      has_accepted_your_request: "%{accepter} a accepté votre demande %{listing}"
      has_rejected_your_offer: "%{accepter} a refusé votre offre %{listing}."
      has_rejected_your_request: "%{accepter} a refusé votre demande %{listing}."
      view_thread: "Voir la conversation"
      your_offer_was_accepted: "Votre offre a été accepté"
      your_offer_was_rejected: "Votre offre a été rejetée"
      your_request_was_accepted: "Votre demande a été acceptée"
      your_request_was_rejected: "Votre demande a été rejetée"
      you_can_now_pay_to: "Vous pouvez maintenant payer le montant demandé à %{payment_receiver}."
      pay_now: "Payer maintenant"
      remember_to_confirm: "Quand la demande est réalisée, n'oubliez pas de la signaler comme terminée. Si la demande n'est pas réalisée vous avez %{days_to_automatic_confirmation} pour l'annuler. Autrement, elle sera automatiquement signalée comme terminée."
    invitation_to_kassi:
      hi: "Bonjour !"
      you_have_been_invited_to_kassi: "%{inviter} vous a invité à rejoindre la tribu %{community}."
      here_is_a_message_from: "Voici un message personnel de %{inviter} :"
      join_now: Rejoindre
      invitation_code: "Code d'invitation : %{code}"
    new_badge:
      you_can_view_all_your_badges_in: "Voir tous vos badges"
      you_have_achieved_a_badge: "Vous avez gagné un badge '%{badge_name}' sur %{service_name} !"
    new_comment:
      has_commented_your_listing_in_kassi: "%{author} a commenté votre annonce '%{listing}'."
      view_comment: "Voir le commentaire"
      you_have_a_new_comment: "%{author} a déposé un commentaire sur votre annonce sur %{service_name}"
      listing_you_follow_has_a_new_comment: "%{author} a commenté une annonce que vous suivez dans %{service_name}"
      has_commented_listing_you_follow_in_kassi: "%{author} a commenté l'annonce '%{listing}' que vous suivez sur %{service_name}."
    new_message:
      conversation_title: "Titre du fil de messages : %{title}"
      view_message: "Voir le message"
      has_sent_you_a_message_in_kassi: "%{sender} vous a envoyé un message sur %{service_name}."
      you_have_a_new_message: "Vous avez un nouveau message sur %{service_name} de la part de %{sender_name}"
    new_payment:
      new_payment: "Vous avez reçu un nouveau paiement"
      you_have_received_new_payment: "Vous avez été payé <b>%{payment_sum}</b> pour <b>%{listing_title}</b> par %{payer_full_name}. Voici votre reçu."
    braintree_new_payment:
      product: "Produit : "
      price_payer_paid: "Prix payé par %{payer_full_name} : "
      service_fee: "Commission de %{service_name} : "
      you_will_get: "Vous recevrez : "
    receipt_to_payer:
      receipt_of_payment: "Reçu du paiement"
      you_have_made_new_payment: "Vous avez payé <b>%{payment_sum}</b> pour <b>%{listing_title}</b> à %{recipient_full_name}. Voici un reçu du paiement."
      product: Produit
      total: Total
      price: Prix
      service_fee: "Frais de service"
    new_testimonial:
      has_given_you_feedback_in_kassi: "%{name} vous a donné un avis sur %{service_name}"
      you_can_give_feedback_to: "Vous n'avez pas encore donné un avis sur %{name}."
      view_feedback: "Voir l'avis"
    new_update_to_listing:
      listing_you_follow_has_been_updated: "Une annonce que vous suivez a été mise à jour"
      has_updated_listing_you_follow_in_kassi: "%{author} a mis à jour l'annonce '%{listing}' que vous suivez sur %{service_name}."
      view_changes: "Voir les modifications"
    community_updates:
      added_offer: "%{name_link} a ajouté une annonce : "
      added_request: "%{name_link} a ajouté une annonce : "
      added_listing: "%{name_link} a ajouté une annonce : "
      update_mail_title: "Actualités de la tribu %{title_link}"
      title_link_text: "%{community_name}"
      intro_paragraph: "Voici une partie de ce qu'il s'est passé dans la tribu %{community_link} depuis %{time_since_last_update}."
      intro_paragraph_link_text: "%{community_name}"
      post_a_new_listing: "Déposez une annonce !"
      reduce_email_footer_text: "Trop d'emails ? %{settings_link} ou %{unsubscribe_link}."
      settings_link_text: "Gérez vos paramètres d'email"
      unsubscribe_link_text: désabonnez-vous
    newsletter:
      weekly_news_from_kassi: "Cette semaine dans la tribu %{service_name} %{community}"
      hi: "Bonjour %{name},"
      update_on_what_is_happening: "Jetez un oeil à ce qu'il se passe dans la tribu %{community} sur %{service_name} en ce moment."
      newest_offers: "Ce que les membres proposent aux autres en ce moment"
      newest_requests: "Ce dont les membres ont besoin en ce moment"
      could_you_offer_something: "Pourriez-vous partager quelque chose dont les autres ont besoin ? Ou avez-vous besoin de quelque chose que les autres pourraient avoir ?"
      add: Ajoutez
      an_offer: "une offre"
      a_request: "une demande"
      to_kassi: "à %{service_name}"
      check_everything_that_others_are: "regardez ce que les autres"
      offering: offrent
      requesting: demandent
      text_version_text: "Et si vous partagiez quelque chose dont les autres ont besoin ? Ou peut être avez-vous besoin de quelque chose que d'autres pourraient avoir ? Ajoutez une offre ou une demande ou jetez un oeil aux offres et demandes des autres membres sur %{url}"
      occasional_newsletter_title: "Sharetribe newsletter"
    reply_to_contact_request:
      thank_you_for_your_interest: "Nous vous remercions pour l'intérêt que vous portez à %{service_name} !"
    reset_password_instructions:
      change_my_password: "Changer mon mot de passe"
      reset_password_instructions: "<p>Vous avez déclaré avoir oublié votre nom d'utilisateur et/ou votre mot de passe pour %{service_name}.</p><p>Votre nom d'utilisateur est : %{username}</p><p>Si vous souhaitez réinitialiser votre mot de passe, cliquez ici : %{password_reset_link}</p><br/><p>Si vous n'avez fait aucune demande, ignorez simplement cet email. Votre mot de passe ne sera pas modifié tant que vous ne cliquez pas sur le lien ci-dessus et en créez un nouveau.</p>"
    testimonial_reminder:
      feedback_is_public_and_is_shown: "Les avis sont publics et visibles à tous les autres utilisateurs. En fonction des avis reçus, les autres utilisateurs peuvent décider de faire ou pas confiance à %{name} et d'engager des transactions avec cette personne. Il est donc important de toujours donner un avis à la fin de chaque transaction et de rappeler aux autres participants de vous en donner un. C'est également grâce aux avis positifs que vous obtiendrez la plupart des badges."
      remember_to_give_feedback_to: "Rappel : n'oubliez pas de donner un avis sur %{name}"
      you_have_not_given_feedback_yet: "Vous n'avez pas encore donné d'avis sur %{name} suite à l'annonce '%{event}'. N'oubliez pas de donner un avis sur la façon dont %{given_name} a agi lors de la transaction."
    welcome_email:
      welcome_email_footer_text: "Quels types d'emails souhaitez vous recevoir de la part de %{service_name} ? %{settings_link}"
      settings_link_text: "Vérifiez vos paramètres"
      subject: "Bienvenue dans la tribu %{community} - voici quelques astuces pour bien commencer"
      welcome_some_tips: "Bienvenue dans la tribu %{community_link} ! Voici quelques astuces pour bien commencer."
      p_s_did_you_know: "PS : saviez-vous que vous pouvez créer une place de marché comme celle ci pour toutes les communautés ou projet que vous avez ? %{click_here_link} pour en savoir plus !"
      click_here_link_text: "Cliquez ici"
      update_your_profile: "<strong>Mettez à jour votre profil.</strong> Ajouter votre vrai nom, mettre votre photo et dire quelques mots à propos de vous permettra aux autres de vous faire plus facilement confiance. Ajouter vos informations de contact vous rendra la vie plus facile car vous n'aurez pas à le faire manuellement à chaque fois que vous déposez une annonce."
      update_your_profile_link_text: "Mettez à jour votre profil en cliquant ici"
      add_something_you_could_offer: "<strong>Proposez quelque chose aux autres membres de %{service_name}.</strong> Pouvez-vous prêter votre perceuse, votre raquette de tennis ou votre appareil à raclette ? Savez-vous coudre, monter des meubles ou réparer des ordinateurs ? Y a t-il des objets dans vos placards dont vous aimeriez vous séparer ? %{add_offer_link}"
      add_offer_link_text: "Proposez les sur %{service_name} !"
      is_there_something_you_need: "<strong>Avez-vous besoin de quelque chose ?</strong> Peut-être aimeriez vous partager un trajet ? Ou emprunter des outils ? Ou bien avez besoin de quelqu'un qui pourrait promener votre chien ? La première chose à faire est de regarder sur %{service_name} : peut-être que quelqu'un propose déjà ce dont vous avez besoin. Si vous ne trouvez pas d'offre adaptée, vous pouvez %{add_request_link}."
      add_request_link_text: "créez une nouvelle demande"
      invite_your_friends_invite_only: "<strong>Passez le mot.</strong> Plus il y a de personnes sur %{service_name}, plus cela sera utile à tous. Cette tribu %{service_name} est \"sur invitation uniquement\", les gens doivent donc avoir une invitation d'un autre membre pour la rejoindre. Connaissez-vous des personnes qui pourraient être intéressées ? Donnez leur accès à %{service_name} %{invite_link}. Si vous voulez voir qui est déjà membre, %{member_list_link}."
      invite_your_friends: "<strong>Passez le mot.</strong> Plus il y a d'utilisateurs sur %{service_name}, plus la tribu sera utile à tous. Connaissez-vous des gens qui pourraient vous rejoindre ? Parlez leur de %{service_name} %{invite_link} ou en leur envoyant ce lien : %{url}. Si vous voulez voir qui est déjà présent, %{member_list_link}."
      invite_link_text: "en utilisant le formulaire d'invitation"
      member_list_link_text: "regardez la liste des membres"
      go_explore: "<strong>Explorez !</strong> Regardez ce que les autres offrent et demandent déjà sur %{service_name}. Peut-être trouverez vous quelque chose dont vous avez besoin. Peut-être pourrez vous aider quelqu'un d'autre. Profitez en !"
      love_team: "Love,<br /><i>L'équipe %{service_name}</i>"
      congrats_for_creating_community: "Vous avez créé la tribu %{community} - voici quelques astuces pour bien démarrer"
      you_have_just_created_community: "Vous avez créé la tribu %{community_link} ! Voici quelques astuces pour bien démarrer avec cette nouvelle tribu."
      you_now_have_admin_rights: "<b>Vous avez désormais les droits d'administration de cette tribu.</b> Cela signifie que vous pouvez, par exemple, éditer les informations et l'aspect de la tribu. C'est d'ailleurs sûrement la première chose que vous souhaitez faire. %{edit_community_details_link}. Si vous souhaitez donner les droits d'administration à quelqu'un d'autre, contactez nous en répondant à cet email."
      edit_community_details_link_text: "Modifiez les paramètres de la tribu en cliquant ici"
      add_content: "<strong>Ajoutez du contenu.</strong> Le meilleur moyen de lancer la machine est d'ajouter des annonces vous même. Ainsi, quand de nouvelles personnes arriveront, elle verront tout de suite que quelque chose se passe. Pouvez-vous prêter votre perceuse, votre raquette de tennis ou votre appareil à raclette ? Savez-vous coudre, monter des meubles ou réparer des ordinateurs ? Y a t-il des objets dans vos placards dont vous aimeriez vous séparer ? %{add_offer_link} Si vous avez besoin de quelque chose, %{add_request_link}."
      spread_the_word: "<strong>Passez le mot.</strong> Pour avoir de nouveaux membres dans la tribu, vous devez en parler aux gens que vous connaissez. Voici quelques idées : 1) Parlez de %{service_name} sur une mailing list. 2) Partagez le lien suivant via Facebook, Twitter ou d'autres réseaux sociaux : %{url}. 3) Envoyez des emails d'invitation %{invite_link}. 4) Parlez en autour de vous quand vous rencontrez des gens, faites marcher le bouche à oreille."
      spread_the_word_invite_only: "<strong>Passez le mot.</strong> Vous avez décidé de rendre cette tribu \"sur invitation uniquement\". Les gens doivent donc avoir une invitation d'un autre membre pour la rejoindre. Ainsi, pour avoir de nouveaux membres dans la tribu, vous devez les inviter. Vous pouvez le faire %{invite_link}."
      have_fun: "Amusez vous et profitez de %{service_name}. Puisse votre tribu vivre et prospérer pour longtemps !"
  error_messages:
    listings:
      departure_time: "L'heure de départ doit être comprise entre l'heure actuelle et dans un an."
      share_type: "Vous devez cocher au moins une des cases ci-dessus."
      valid_until: "Cette date doit être comprise entre aujourd'hui et dans six mois."
      price: "Le prix doit être un nombre entier positif."
      minimum_price: "Le prix minimum est de %{minimum_price} %{currency}."
    testimonials:
      you_must_explain_not_neutral_feedback: "Si vous souhaitez donner un avis non-neutre, veuillez expliquer pourquoi."
      you_must_select_a_grade: "Pensez à évaluer l'utilisateur en cliquant sur l'une des icônes ci-dessus (pour voir les explications des icônes, déplacer la souris sur elles)"
  error_pages:
    back_to_kassi_front_page: "Retourner sur la page d'accueil"
    error_404:
      if_you_believe: "Si vous pensez que l'adresse est correcte et qu'elle devrait fonctionner, veuillez nous aider à localiser l'erreur en indiquant notamment l'adresse ayant causé le problème et ce qui aurait dû s'afficher (utiliser formulaire ci-dessous)."
      page_can_not_be_found: "Page introuvable !"
      page_you_requested_can_not_be_found: "L'adresse que vous demandez n'existe pas sur %{service_name}. Etes-vous sûr d'avoir saisi l'adresse correctement ?"
    error_404_title: "page introuvable"
    error_500:
      help_us_find_the_problem: "Vous pouvez nous aider à détecter le problème en décrivant brièvement sur le formulaire ci-dessous ce qui s'est passé."
      page_loading_failed: "Impossible de charger la page !"
      reload_refresh: "Essayez de recharger/rafraîchir la page afin d'accéder à la page souhaitée. Nous nous efforçons de localiser et de résoudre le problème ayant causé l'erreur dans les meilleurs délais."
    error_500_title: "impossible de charger la page"
    error_description: "Description d'erreur"
    no_javascript:
      javascript_is_disabled_in_your_browser: "Javascript est désactivé dans votre navigateur"
      kassi_does_not_currently_work_without_javascript: "%{service_name} ne fonctionne pas correctement sans JavaScript. Essayez d'activer javascript à partir des préférences de votre navigateur puis rechargez cette page."
      kassi_does_not_currently_work_without_javascript_dashboard: "Malheureusement, %{service_name} ne fonctionne pas sans Javascript. Activez Javascript dans les réglages de votre navigateur et rechargez la page. Si vous souhaitez utiliser %{service_name} sans Javascript, %{contact_us}."
      contact_us: "nous contacter"
      send_feedback: "Envoyer votre commentaire"
      your_feedback_to_admins: "Vos commentaires aux administrateurs"
    send: Envoyer
    your_email_address: "Votre adresse email"
  event_feed_events:
    accept:
      has_accepted_lend_item: "%{offerer_name} a accepté de prêter %{listing_title} à %{requester_name} %{time_ago}."
      has_accepted_borrow_item: "%{offerer_name} a accepté de prêter %{listing_title} à %{requester_name} %{time_ago}."
      has_accepted_rent_out_item: "%{offerer_name} a accepté de louer %{listing_title} à %{requester_name} %{time_ago}."
      has_accepted_rent_item: "%{offerer_name} a accepté de prêter %{listing_title} à %{requester_name} %{time_ago}."
      has_accepted_give_away_item: "%{offerer_name} a accepté de donner %{listing_title} à %{requester_name} %{time_ago}."
      has_accepted_receive_item: "%{offerer_name} a accepté de donner %{listing_title} à %{requester_name} %{time_ago}."
      has_accepted_sell_item: "%{offerer_name} a accepté de vendre %{listing_title} à %{requester_name} %{time_ago}."
      has_accepted_buy_item: "%{offerer_name} a accepté de vendre %{listing_title} à %{requester_name} %{time_ago}."
      has_accepted_trade_item: "%{offerer_name} a accepté d'échanger %{listing_title} avec %{requester_name} %{time_ago}."
      has_accepted_sell_housing: "%{offerer_name} a accepté de vendre %{listing_title} à %{requester_name} %{time_ago}."
      has_accepted_buy_housing: "%{offerer_name} a accepté de vendre %{listing_title} à %{requester_name} %{time_ago}."
      has_accepted_rent_out_housing: "%{offerer_name} a accepté de louer %{listing_title} à %{requester_name} %{time_ago}."
      has_accepted_rent_housing: "%{offerer_name} a accepté de louer %{listing_title} à %{requester_name} %{time_ago}."
      has_accepted_favor: "%{offerer_name} a accepté d'offrir %{listing_title} à %{requester_name} %{time_ago}."
      has_accepted_rideshare: "%{offerer_name} a accepté de partager un covoiturage %{listing_title} avec %{requester_name} %{time_ago}."
    join:
      joined_kassi: "%{name} a rejoint %{community_name} %{service_name} %{time_ago}."
    login:
      logged_in_to_kassi: "%{name} s'est connecté à %{service_name} %{time_ago}."
    comment:
      commented: "%{commenter_name} a commenté l'annonce %{listing_title} %{time_ago}."
      offer_partitive: offre
      request_partitive: demande
  header:
    about: "A propos"
    home: Accueil
    members: Tribu
    new_listing: "Nouvelle annonce"
    mobile_version: "Version mobile"
    offers: Offres
    requests: Demandes
    search_kassi: "Chercher sur %{service_name}"
    create_new_marketplace: "Créer une nouvelle tribu"
    contact_us: "Nous contacter"
    profile: Profil
    invite: Inviter
  homepage:
    additional_private_listings_slate:
      additionally_one_private_offer_exists: "Il y a aussi <b>une autre offre</b>,"
      additionally_one_private_request_exists: "Il y a aussi <b>une autre demande</b>,"
      additionally_some_private_offers_exist: "Il y a aussi <b>%{number_of_listings} autres offres</b>,"
      additionally_some_private_requests_exist: "Il y a aussi <b>%{number_of_listings} autres demandes</b>,"
    blank_slate:
      add_first: "Ajouter !"
      but_that_is_visible_only_to_registered_members: "mais elle est visible uniquement aux membres enregistrés."
      but_those_are_visible_only_to_registered_members: "mais elles sont visibles uniquement aux membres enregistrés."
      create_new_account_for_yourself: "Créez un nouveau compte"
      examples_of_what_you_could_offer_to_others: "Que pourriez-vous proposer aux autres"
      examples_of_what_you_could_request_to_others: "Que pourriez-vous demander aux autres"
      favor_offer_list: "maintenance informatique, réparation de vêtements et de vélos, pâtisserie"
      favor_request_list: "baby-sitting, cours de piano, promener les chiens, tondre la pelouse"
      favors_to_offer: "Aide : "
      favors_to_request: "Aide : "
      item_offer_list: "outils, équipements sportifs, déguisements, matériel de camping"
      item_request_list: "outils, équipements sportifs, déguisements, matériel de camping"
      items_to_offer: "Articles à prêter : "
      items_to_request: "Articles à emprunter : "
      log_in: "connectez-vous !"
      no_offers_visible_unless_logged_in: "Aucune offre d'objet, de service ou de covoiturage n'est visible par les utilisateurs non connectés."
      no_open_offers_currently: "Aucune offre d'objet, de service ou de covoiturage en cours."
      no_open_requests_currently: "Aucune demande d'objet, de service ou de covoiturage en cours."
      no_requests_visible_unless_logged_in: "Aucune demande d'objet, de service ou de covoiturage n'est visible par les utilisateurs non connectés."
      one_private_offer_exists: "Il y a déjà <b>une offre</b>,"
      one_private_request_exists: "Il y a déjà <b>une demande</b>,"
      ride_offer: "Accompagner les enfants des autres à leurs activités"
      ride_request: "Covoiturage pour aller travailler"
      some_private_offers_exist: "Il y a déjà <b>%{number_of_listings} offres</b>,"
      some_private_requests_exist: "Il y a déjà <b>%{number_of_listings} demandes</b>,"
    custom_filters:
      update_view: Actualiser
      min: "Min : "
      max: "Max : "
    event_feed:
      latest_events: "Que se passe t-il"
    grid_item:
      processing_uploaded_image: "(Traitement de l'image envoyée...)"
    index:
      no_listings_with_your_search_criteria: "Nous n'avons pas trouvé de résultats correspondants à votre requête."
      no_listings_notification: "Aucune annonce. %{add_listing_link}."
      add_listing_link_text: "Ajouter une annonce"
      available_on_the_app_store: "Disponible sur l'app store"
      private_listing_notification: "Il y a %{listing_count} annonces disponibles dans cette tribu. %{private_listing_count} d'entre elles ne %{be_verb} visible(s) qu'aux membres de la tribu. Si vous voulez les voir visibles uniquement par les membres, vous devez vous %{log_in_link}."
      open_listing: "annonce en ligne"
      open_listings: "annonces en lignes"
      private_listing_notification_log_in: connecter
      is: est
      are: sont
      what_do_you_need: "Que recherchez-vous ?"
      post_new_listing: "Déposer une annonce"
      are_offering: offrent
      add_news_item: "Ajouter un article"
      inform_others_about_events: "Dernières actualités et évènements dans la tribu."
      lend_rent_help_carpool: "Vendre, prêter, aider, faire du covoiturage"
      loading_more_content: "En cours de chargement"
      more_events: "Plus d'événements ..."
      news: Actualités
      no_news: "Pas d'actualités"
      more_news: "Plus d'actualités"
      or: et
      or_see_what_the_others: "...ou regardez ce que les autres"
      recent_events: "Evénements les plus récents"
      requesting: demandent
      teaser_text: "%{service_name} est un service pour la tribu %{community}. Ici vous pouvez prêter, louer, donner et vendre des objets, donner et recevoir de l'aide ou organiser des covoiturages. Y a-t-il quelque chose que vous pourriez prêter aux autres ou avec quoi vous pourriez les aider ?"
      tell_it_here: "Dites-le ici !"
      welcome_to_new_kassi: "Bienvenue sur la nouvelle version de %{service_name} !"
      no_reviews: "Aucun avis"
      no_image: "Aucune image"
      filter: Filtre
      this_is_private_community: "Vous devez vous connecter pour voir le contenu."
    invitation_form:
      invite_your_friends: "Inviter vos amis sur %{service_name}"
      invite_your_neighbors: "Invitez vos voisins sur %{service_name} !"
      email: "Adresse(s) email"
      message: "Votre message"
      send_invitation: "Envoyer l' (les) invitation(s)"
      add_as_many_emails_as_you_want: "Ajoutez la ou les adresse(s) des gens que vous souhaitez inviter, ci-dessous. Si vous ajoutez plusieurs adresses, séparez les par une virgule."
      invitation_emails_field_placeholder: "ami1@exemple.fr, ami2@exemple.fr, ..."
      invitation_message_field_placeholder: "J'ai rejoint cette super tribu. Tu devrais aussi !"
      errors_in_emails: "Vérifiiez que les adresses email que vous ajoutez sont valides. Si vous ajoutez plusieurs adresses, assurez-vous qu'elles soient séparées par une virgule."
    list_item:
      review: avis
      reviews: avis
    news_item:
      show_less: Réduire
      show_more: Développer
    poll_form:
      poll: "Sondage :"
      comment: "Commentaire :"
      answer: Répondre
      results: Résultats
      poll_answer: réponse
      poll_answers: réponses
    profile_info_empty_notification:
      add_your_info: "Ajoutez vos informations de contact"
      add_a_profile_picture: "Ajouter une image de profil"
      you_have_not_added_your_info: "Vous n'avez pas ajouté d'informations de contact. N'hésitez pas à le faire afin que les autres membres puissent vous joindre facilement. Vous pouvez également ajouter une photo de vous : il sera ainsi plus simple de vous faire confiance."
      add_your_info_link: "Ajoutez vos informations maintenant"
    recent_listing:
      please_offer: Offre
      comment: commentaire
      comments: commentaires
    filters:
      show: "Filtrer : "
      search: Chercher
      map: "Voir sur la carte"
      list: "Voir la liste"
      map_button: Carte
      grid_button: Grille
      list_button: Liste
      all_listing_types: "Tous les types d'annonces"
      all_categories: "Toutes les catégories"
  infos:
    about:
      default_about_text_title: "Qu'est ce que Sharetribe ?"
      default_about_text: "Cette place de marché a été créé grâce à la plate-forme Sharetribe. Avec Sharetribe, vous pouvez facilement créer votre place de marché en ligne. C'est gratuit et ne prend que quelques minutes ! %{click_here_link} pour en savoir plus !"
      click_here_link_text: "Cliquez ici"
  layouts:
    no_tribe:
      inbox: "Boîte de réception"
      settings: Paramètres
      feedback: "Nous contacter"
    admin:
      admin: "Panneau administrateur %{service_name}"
      back_to_kassi: "Retour à la page d'accueil de %{service_name}"
      tribe_info: "Informations de base de la tribu"
      news_items: Actualités
      polls: Sondages
    application:
      join_this_community: "Rejoindre la tribu"
      read_more: "Lire la suite"
      feedback: "Vos commentaires pour l'équipe de %{service_name}"
      default_feedback: "Vous avez rencontré un problème sur %{service_name} ? Vous souhaitez proposer une nouvelle fonctionnalité ? Vous avez remarqué une annonce suspecte ? Ou vous voulez juste discuter avec nous ? Dites le nous !"
      feedback_forum: "forum de discussion"
      feedback_handle: Commentaires
      give_feedback: "Nous contacter"
      keywords: "%{service_name}, service, article, objet, transport, covoiturage, logement, hébergement, aide, aide, offre, demande, location, affaires, échange, achat, vente, acheter, vendre, don, donner, Kassi, écologique, communauté, communauté en , tribu"
      meta_description: "Sharetribe est un service qui vous permet de créer facilement une place de marché en ligne et permet à votre communauté ou tribu de vendre, louer, échanger et partager des biens et services."
      or_check_our: "... ou consultez notre"
      send_feedback_to_admin: "Envoyer votre commentaire"
      to_see_what_others_have_suggested: "pour voir ce que les autres ont suggéré et votez pour vos fonctionnalités préférées."
      your_email_address: "Votre adresse email (non obligatoire)"
      connect: S'inscrire
      invite_your_friends: "Invitez des amis !"
      invite_your_neighbors: "Invitez vos voisins !"
      invite_your_friends_description: "Plus il y a de gens sur %{service_name}, plus cela est utile et efficace."
      invite_your_friends_invite_only_description: "Les utilisateurs ne peuvent rejoindre cette tribu sans y avoir été invité."
      join_without_facebook: "...ou bien %{join_without_facebook_link}"
      join_without_facebook_link: "inscrivez-vous sans Facebook"
    conversations:
      messages: Messages
      notifications: Notifications
      received: Reçus
      sent: Envoyés
    dashboard:
      title: "%{service_name} - Partagez des objets, des services et des transports avec votre tribu locale !"
    global-header:
      select_language: "Choisir la langue"
    infos:
      about: "A propos"
      how_to_use: "Comment ça marche"
      info_about_kassi: "Informations à propos de %{service_name}"
      news: Actualités
      register_details: "Vie privée"
      terms: "Conditions d'utilisation"
    logged_in:
      admin: Admin
      go_to_your_profile_page: Profil
      hi: Bonjour
      login: "Se connecter"
      logout: Déconnexion
      notifications: Notifications
      requests: "Demandes d'amis"
      settings: Paramètres
      sign_up: "Créer un compte"
    logged_in_messages_icon:
      messages: Messages
    logged_in_notifications_icon:
      notifications: Notifications
    mobile_logged_in:
      admin: Admin
      go_to_your_profile_page: Profil
      hi: Bonjour
      login: Connexion
      logout: Déconnexion
      notifications: Notifications
      requests: "Demandes d'amis"
      settings: Paramètres
      sign_up: S'inscrire
    notifications:
      listing_could_not_be_saved: "L'annonce n'as pas pu être sauvegardée. Veuillez essayer de nouveau. Si le problème persiste, veuillez %{contact_admin_link}."
      contact_admin_link_text: "contacter l'administrateur"
      test_welcome_email_delivered_to: "Un email de test a été envoyé à %{email}."
      something_went_wrong: "Quelque chose s'est mal passé."
      community_updated: "La mise à jour des informations de la tribu a réussi."
      community_update_failed: "La mise à jour des informations de la tribu a échoué."
      account_creation_succesful_you_still_need_to_confirm_your_email: "Compte créé avec succès. Vous devez à présent confirmer votre adresse email."
      community_joined_succesfully_you_still_need_to_confirm_your_email: "Vous êtes désormais membre de cette tribu. Il vous reste à confirmer votre adresse email."
      comment_cannot_be_empty: "Commentaire ne peut pas être vide"
      comment_sent: "Commentaire envoyé"
      confirmation_link_is_wrong_or_used: "Le lien de confirmation a déjà été utilisé ou est erroné. Essayez de vous connecter ou contactez-nous si le problème persiste."
      additional_email_confirmed: "Votre adresse email est désormais confirmée."
      could_not_get_email_from_facebook: "Impossible de récupérer l'adresse email depuis Facebook et impossible de créer un compte sans adresse email."
      create_new_listing: "Créer une autre annonce"
      create_one_here: "en créer un ici"
      email_confirmation_sent_to_new_address: "Un email de confirmation est envoyé à la nouvelle adresse."
      email_not_found: "L'email que vous avez fourni est introuvable dans la base de données de %{service_name}."
      error_with_session: "Erreur avec la session."
      feedback_considered_spam: "Le commentaire n'a pas pu être enregistré en raison de sa mise en forme. Essayez à nouveau ou utilisez le forum de discussion."
      feedback_not_saved: "Le commentaire n'a pas pu être envoyé."
      feedback_saved: "Merci pour votre commentaire ! Si vous avez laissé votre email, nous vous répondrons dès que possible."
      feedback_sent_to: "Avis envoyé à %{target_person}."
      feedback_skipped: "Pas d'avis donné"
      invitation_cannot_be_sent: "L' (les) invitation(s) n'a (n'ont) pas pu être envoyée(s)"
      invitation_sent: "L' (les) invitation(s) a (ont) été envoyée(s)"
      inviting_new_users_is_not_allowed_in_this_community: "Inviter de nouveaux utilisateurs n'est pas autorisé dans la tribu %{service_name}"
      login_again: "Merci de vous reconnecter."
      login_failed: "La connexion a échoué. Veuillez saisir vos identifiants."
      account_creation_successful: "Bienvenue sur %{service_name}, %{person_name} !"
      account_deleted: "Votre compte est supprimé."
      login_successful: "Bienvenue, %{person_name} !"
      logout_successful: "Vous avez été déconnecté de %{service_name}. A bientôt !"
      news_item_created: "Article créé"
      news_item_creation_failed: "Erreur lors de la création de l'article"
      news_item_update_failed: "Erreur lors de la mise à jour de l'article"
      news_item_updated: "Article mis à jour"
      news_item_deleted: "Article supprimé"
      offer_accepted: "Offre acceptée"
      offer_confirmed: "Offre confirmée"
      offer_closed: "Offre fermée"
      listing_created_successfully: "Annonce créée avec succès. %{new_listing_link}."
      offer_rejected: "Offre rejetée"
      offer_canceled: "Offre annulée"
      listing_updated_successfully: "Annonce mise à jour avec succés"
      only_kassi_administrators_can_access_this_area: "Seuls les administrateurs de %{service_name} peuvent accéder à ces pages"
      only_listing_author_can_close_a_listing: "Seul l'auteur de l'annonce peut la clore"
      only_listing_author_can_edit_a_listing: "Seul l'annonce de liste peut la modifier"
      payment_successful: "Paiement réussi"
      payment_canceled: "Paiement annulé"
      error_in_payment: "Erreur lors du paiement. Si vous n'avez pas terminé le paiement, essayez de nouveau. Si vous l'aviez terminé, merci de nous contacter."
      cannot_receive_payment: "L'autre partie ne peut recevoir le paiement à cause d'une erreur. Veuillez contacter les administrateurs pour en savoir plus"
      payment_waiting_for_later_accomplishment: "Quand vous aurez payé, nous le signalerons au vendeur et vous recevrez une facture par email"
      password_recovery_sent: "Les instructions pour réinitialiser votre mot de passe ont été envoyées à votre adresse email."
      person_activated: "Utilisateur activé"
      person_deactivated: "Utilisateur désactivé"
      person_updated_successfully: "Informations mises à jour"
      poll_answered: "Sondage completé"
      poll_could_not_be_answered: "Impossible de répondre au sondage"
      poll_created: "Sondage créé"
      poll_creation_failed: "Erreur lors de la création du sondage"
      poll_update_failed: "Erreur lors de la mise à jour du sondage"
      poll_updated: "Sondage mis à jour"
      poll_deleted: "Sondage supprimé"
      read_more: "Lire la suite !"
      registration_considered_spam: "L'inscription n'a pas fonctionné. Envoyez nous un feedback (en nous contactant via le menu en haut) en précisant le message \"email2 error\"."
      reply_cannot_be_empty: "Vous ne pouvez pas envoyer un message vide"
      reply_sent: "Réponse envoyée avec succès"
      request_accepted: "Demande acceptée"
      request_confirmed: "Demande réalisée"
      request_closed: "Demande fermée"
      request_rejected: "Demande rejetée"
      request_canceled: "Demande annulée"
      message_sent: "Message envoyé"
      this_content_is_not_available_in_this_community: "Ce contenu n'est pas accessible dans cette tribu."
      unknown_error: "Erreur inconnue. S'il vous plait, contactez-nous pour nous envoyer plus de détails sur ce qu'il s'est passé."
      update_error: "Une erreur s'est produite lors de la réactualisation de vos informations, veuillez réessayer ultérieurement"
      welcome_message: "Bienvenue sur %{service_name} ! %{service_name} est un service qui aide les membres de la tribu %{community} à se rendre service, à se vendre et prêter des objets, à organiser des covoiturages et à s'entraider de beaucoup d'autres façons."
      you_are_not_allowed_to_give_feedback_on_this_transaction: "Vous n'êtes pas autorisé à donner un avis sur cet événement"
      you_are_not_authorized_to_do_this: "Vous n'êtes pas autorisé à faire ceci"
      you_are_not_authorized_to_view_this_content: "Vous n'êtes pas autorisé à voir ce contenu"
      send_instructions: "Vous allez recevoir un email vous expliquant comment ré-initialiser votre mot de passe dans quelques minutes."
      you_cannot_reply_to_a_closed_offer: "Vous ne pouvez pas répondre à une offre fermée"
      you_cannot_reply_to_a_closed_request: "Vous ne pouvez pas répondre à une demande fermée"
      you_cannot_send_message_to_yourself: "Vous ne pouvez pas vous envoyer un message à vous-même"
      you_followed_listing: "Vous suivez désormais cette annonce"
      you_have_already_given_feedback_about_this_event: "Vous avez déjà donné un avis sur cet événement"
      you_are_now_member: "Vous avez rejoint cette tribu. Bienvenue !"
      you_are_already_member: "Vous êtes déjà membre de la tribu %{service_name}. Bon retour !"
      you_must_log_in_to_create_new_listing: "Vous devez vous connecter à %{service_name} pour créer une nouvelle annonce. Si vous n'avez pas encore de compte vous pouvez %{sign_up_link}."
      additional_email_confirmed_dashboard: "Votre adresse email est confirmée."
      you_must_log_in_to_give_feedback: "Vous devez vous connecter pour donner un avis"
      you_must_log_in_to_invite_new_users: "Vous devez vous connecter pour pouvoir inviter de nouveaux utilisateurs sur %{service_name}"
      you_must_log_in_to_send_a_comment: "Vous devez vous connecter pour envoyer un nouveau commentaire"
      you_must_log_in_to_send_a_message: "Vous devez vous connecter à %{service_name} pour envoyer un message à un autre utilisateur."
      you_must_log_in_to_view_this_content: "Vous devez vous connecter pour voir ce contenu"
      you_must_log_in_to_view_this_page: "Connectez vous pour voir cette page"
      you_must_log_in_to_view_your_inbox: "Vous devez vous connecter à %{service_name} pour consulter votre boîte de réception."
      you_must_log_in_to_view_your_settings: "Vous devez vous connecter à %{service_name} pour afficher vos paramètres."
      you_must_log_in_to_add_news_item: "Vous devez vous connecter à %{service_name} pour ajouter un nouvel article."
      you_must_log_in_to_change_profile_settings: "Vous devez vous connecter à %{service_name} pour modifier les paramètres de profil."
      you_must_log_in_to_change_payment_settings: "Vous devez être connecté à %{service_name} pour modifier les paramètres de paiement"
      you_need_to_confirm_your_account_first: "Vous devez d'abord confirmer votre email."
      you_must_fill_all_the_fields: "Vous devez compléter tous les champs"
      you_unfollowed_listing: "Vous ne suivez plus cette annonce"
      joining_community_failed: "Rejoindre cette tribu a échoué."
      can_not_login_with_private_user: "Vous ne pouvez pas vous connecter à cette tribu avec votre compte personnel. Connectez vous avec le compte de votre organisation ou créez en un nouveau."
      can_not_delete_email: "Vous ne pouvez pas supprimer cette adresse email"
      user_does_not_have_email_to_delete: "Vous n'avez pas l'adresse email que vous essayez de supprimer"
      email_deleted: "Email supprimé"
      payment_details_add_successful: "Détails de paiement ajoutés avec succès"
      payment_details_add_error: "Impossible d'ajouter les détails de paiement"
    profile_extras_header:
      back_to_profile_of_person: "Retour au profil"
      badges: Badges
      testimonials: "Avis reçus"
    settings:
      account: Compte
      notifications: Notifications
      profile: "Info du profil"
      settings: Paramètres
      payments: Paiements
  listings:
    bubble_listing_not_visible:
      listing_not_visible: "Vous n'avez pas la permission de consulter cette annonce."
    comment:
      wrote: "a écrit"
      send_private_message: "Envoyer un message à %{person}"
    comment_form:
      ask_a_question: "Ajoutez un commentaire ou posez une question pour demander des détails. Tous les autres utilisateurs pourront voir votre commentaire."
      log_in: "vous connecter"
      send_comment: "Envoyer un commentaire"
      to_send_a_comment: "pour envoyer un nouveau commentaire."
      write_comment: "Ecrire un nouveau commentaire :"
      you_cannot_send_a_new_comment_because_listing_is_closed: "Vous ne pouvez pas déposer de nouveau commentaire car cette annonce est close."
      you_must: "Vous devez"
      subscribe_to_comments: "Me prévenir des nouveaux commentaires et mises à jour"
    edit:
      edit_listing: "Editer l'annonce"
    edit_links:
      close_listing: "Clore l'annonce"
      edit_listing: "Editer l'annonce"
      reopen_listing: "Ré-ouvrir l'annonce"
    follow_links:
      follow: "Recevoir les nouveaux commentaires par email."
      unfollow: "Ne pas recevoir les nouveaux commentaires par email."
    form:
      custom_field_partials:
        dropdown:
          select_one___: Choisir...
      departure_time:
        at: A
        departure_time: "Heure de départ"
      departure_time_radio_buttons:
        repeated: "Récurrent (préciser les dates dans 'description détaillée')"
      description:
        detailed_description: "Description détaillée"
      destination:
        destination: "Lieu d'arrivée"
      form_content:
        favor: service
        housing: lieu
        item: objet
        offer_something: "Proposer quelque chose"
        request_something: "Demander quelque chose"
        rideshare: covoiturage
        i_want_to_offer: "Je souhaite proposer..."
        i_want_to_request: "J'ai besoin de..."
      googlemap:
        googlemap_copy: "Extrémités depuis plan"
        googlemap_description: Plan
        googlemap_updatemap: "Mettre à jour le plan"
      images:
        image: Image
        no_file_selected: "Aucun fichier sélectionné"
        remove_image: "Supprimer l'image"
        select_file: "Choisir une image"
        removing: Suppression...
        processing: Traitement...
        loading_image: Chargement...
        this_may_take_a_while: "(cela peut prendre un moment)"
        percentage_loaded: "%{percentage} %"
        uploading_failed: "Erreur lors de l'envoi d'image"
        file_too_large: "Le fichier est trop volumineux"
        accepted_formats: "L'image doit être au fomat GIF, JPG ou PNG."
      location:
        location: Localisation
      price:
        price: Prix
        per: par
        mass: "unité, kg, l, m²..."
        time: "heure, jour, mois..."
        long_time: "semaine, mois..."
        service_fee_will_be_added: "Une commission de %{fee}% sera ajoutée au prix."
        after_service_fee_you_will_get: "Après la commission de %{service_name} vous recevrez %{sum_with_currency}"
        price_excludes_vat: "Ce prix n'inclut pas la TVA."
      origin:
        location: Lieu
        origin: "Lieu de départ"
      send_button:
        save_listing: "Sauvegarder l'annonce"
      share_type:
        select: Selectionner
        borrow: Emprunt
        buy: Achat
        give_away: Don
        lend: Prêt
        offer_type: "Type d'offre"
        receive: "Usage gratuit"
        rent: Location
        rent_out: Location
        request_type: "Type de demande"
        sell: Vente
        share_for_free: "Partage gratuit"
        accept_for_free: "Usage gratuit"
        trade: Échange
      tag_list:
        comma_separate: "(séparés par une virgule)"
        tags: Tags
      title:
        listing_title: "Titre de l'annonce"
      valid_until:
        valid_until: "Date d'expiration"
      valid_until_radio_buttons:
        for_the_time_being: "Pas de date d'expiration"
      visibility:
        all_communities: "Toutes mes tribus %{service_name}"
        this_community: "Seuls les membres de cette tribu"
        visibility: Visibilité
      privacy:
        privacy: Visibilité
        private: "Privée (visible uniquement aux utilisateurs connectés)"
        public: "Publique (visible même aux utilisateurs non connectés)"
    help_texts:
      help_share_type_title: "Type d'offre ou de demande"
      help_tags_title: Tags
      help_valid_until_title: "Date d'expiration"
    index:
      all_categories: "Toutes les catégories"
      all_offer_types: "Tout type d'offres"
      all_request_types: "Tout type de demandes"
      category: Catégorie
      did_not_found_what_you_were_looking_for: "Vous n'avez pas trouvé ce que vous cherchiez ?"
      favors: Services
      housing: Lieux
      items: Objets
      list_view: "Vue en liste"
      listings: Listes
      map_view: "Afficher le plan"
      offer_something: "Proposez le !"
      offer_type: "Type d'offre"
      offers: Offres
      request_something: "Demandez quelque chose !"
      request_type: "Type de demande"
      requests: Demandes
      rideshare: Covoiturage
      search_verb: Chercher
      you_have_something_others_do_not: "Vous avez quelque chose à offrir ?"
      feed_title: "%{listing_type} de %{community_name} %{service_name} %{optional_category}"
    left_panel_link:
      borrows: Emprunt
      buys: Achat
      favors: Services
      give_aways: Don
      housings: Lieux
      items: Objets
      lends: Prêt
      receives: "A accepter gratuitement"
      rent_outs: Location
      rents: Location
      rideshares: Covoiturage
      sells: Vente
      share_for_frees: "Partage gratuit"
      accept_for_frees: "Usage gratuit"
      trades: Échange
    new:
      post_a_new_listing: "Déposer une annonce"
      listing: annonce
      selected_category: "Catégorie : %{category}"
      selected_subcategory: "Sous-catégorie : %{subcategory}"
      selected_transaction_type: "Type d'annonce : %{transaction_type}"
      select_category: "Choisir une catégorie"
      select_subcategory: "Sélectionner une sous-catégorie"
      select_transaction_type: "Sélectionner le type d'annonce"
    please_comment: "Faire un commentaire"
    reply_link:
      listing_closed: "L'annonce est close"
    show:
      add_your_phone_number: "Ajouter votre numéro de téléphone"
      add_profile_picture: "Ajoutez une photo de profil"
      comments: Commentaires
      contact_by_phone: "Contacter par téléphone : "
      contact: Contacter
      favor_offer: "Offre de service "
      favor_request: "Demande de service "
      inquiry: Information
      item_offer_trade: "Offre d'échange "
      item_request_trade: "Demande d'échange "
      no_description: "Cette annonce n'a pas de description"
      no_image: "Aucune image"
      no_reviews: "Aucun avis reçu"
      offer: "Offre "
      listing_created: Créée
      open_until: "Valide jusqu'au %{date}"
      feedback: Remarque
      qr_code: "QR code"
      request: Demande
      rideshare_offer: "Offre de covoiturage"
      rideshare_request: "Demande de covoiturage "
      send_private_message: "Envoyer un message"
      share_types: "Types de partage"
      share_types_offer: "Type d'offre"
      share_types_request: "Type de demande"
      tags: Tags
      time: fois
      times: fois
      times_viewed: Vu
      processing_uploaded_image: "(Traitement de l'image envoyée...)"
      price_excludes_vat: "(hors TVA)"
      listing_created_at: "Annonce créée"
    displayed_price:
      price_excludes_vat: "(hors TVA)"
    verification_required:
      verification_required: "Vérification nécessaire"
  mapview:
    index:
      all_categories: "Toutes les catégories"
      all_offer_types: "Tout type d'offre"
      all_request_types: "Tout type de demande"
      category: Catégorie
      did_not_found_what_you_were_looking_for: "Vous n'avez pas trouvé ce que vous cherchiez ?"
      favors: Services
      housing: Lieux
      items: Objets
      list_view: "Vue en liste"
      map_view: Plan
      offer_something: "Parlez-en à d'autres !"
      offer_type: "Type d'offre"
      offers: Offres
      request_something: "Demander quelque chose !"
      request_type: "Type de demande"
      requests: Demandes
      rideshare: Covoiturage
      search_verb: Chercher
      you_have_something_others_do_not: "Vous avez quelque chose à offrir ?"
    please_comment: Commentaire
  news_items:
    index:
      news_from_community: "Dernières actualités de la tribu %{community}"
    news_item:
      delete_news_item: "Supprimer l'article"
  okl:
    member_id: "Member id"
    member_id_or_email: "Identifiant ou email"
  payments:
    new:
      new_payment: "Nouveau paiement"
      continue: Continuer
      payment_receiver: "Destinataire du paiement : "
      sum: "Montant total : "
      commission_will_be_added: "Des frais de service de 10% seront ajoutés."
    form:
      total: Total
      service_charge: Commission
      product: "Produit : "
      price: "Prix : "
      price_for: "Prix pour %{payer_given_name} : "
      continue_to_pay: "Continuer le paiement"
      invoice: Facture
      service_fee: "commission de %{service_name} : "
      you_will_get: "Vous recevrez : "
    mangopay:
      terms:
        mangopay_terms_also_included: "REMARQUE : MangoPay est utilisé comme intermédiaire pour le paiement et en utilisant ce site vous acceptez les %{terms_link_text}, en complément des conditions ci-dessous."
        terms_link_text: "Conditions d'utilisation de MangoPay"
      seller_registration_needed:
        seller_registration_needed: "Vous ne pouvez pas encore créer une annonce avec un paiement"
        seller_registration_instructions: "Avant de pouvoir créer une annonce proposant un paiement, vous devez ajouter quelques précisions à votre %{link_to_settings_page}."
        settings_page_link: profil
    braintree:
      terms:
        braintree_terms_also_included: "REMARQUE : Braintree est utilisé comme intermédiaire pour le paiement et en utilisant ce site vous acceptez les %{terms_link_text}, en complément des conditions ci-dessous."
        terms_link_text: "Conditions d'utilisation de Braintree"
  people:
    index:
      loading_more_members: "Chargement des autres membres"
      meet_the_people: "Découvrez les membres"
      you_are_the_only_member: "Vous êtes le seul membre de la tribu %{community_name}."
      here_are_the_members: "Voici les %{count} membres de la tribu %{community_name}."
      wanna_see_more_folks: "Vous voulez voir plus de monde ici ?"
      invite_people_you_know: "Invitez des gens que vous connaissez !"
      there_are_x_members: "Il y a %{count} membres dans la tribu %{community_name}."
      to_see_the_list_log_in: "Pour voir la liste complète des membres, vous devez %{log_in_link}."
      log_in_link: "vous connecter"
    badge_description:
      badge_achieved_at: "Badge obtenu "
      you_do_not_yet_have_this_badge: "Le badge n'a pas encore été obtenu."
    edit_links:
      activate: Activer
      deactivate: Désactiver
    help_texts:
      badges_description_title: Badges
      feedback_description_title: Commentaires
      help_captcha_title: "Etes-vous humain ?"
      help_invitation_code_title: "Il vous faut une invitation pour participer"
      terms_title: "Conditions d'utilisation de %{service_name}"
      trustcloud_description_title: TrustCloud
      trustcloud_description_text: "<p>TrustCloud est un service en ligne qui aide à quantifier le niveau de confiance d'une personne parmi différents sites web. Il donne un score (de 1 à 1000) calculé sur l'activité en ligne d'une personne. Ce score augmente par exemple en ayant de bons avis sur eBay ou en ayant de nombreuses relations sur Facebook. Vous pouvez cliquer sur chaque carte pour en savoir plus.</p><p>TrustCloud est utilisé pour apporter aider à certifier que quelqu'un derrière un profil est bien celui qu'il dit être et non un autre.</p><p>Vous pouvez demander votre TrustCard si vous le souhaitez en <a href='https://trustcloud.com/claim'>vous inscrivant sur TrustCloud</a> avec la même adresse email que vous avez utilisé sur %{service_name}. Ce n'est pas obligatoire, mais nous vous le recommandons puisque cela va améliorer votre crédibilité et faciliter votre rencontre dans la communauté.</p><p>Pour le moment, les actions dans %{service_name} n'affecte pas votre TrustScore, mais nous allons le rendre possible très bientôt.</p>"
      invite_only_help_text: "Choisissez cette option si vous souhaitez que les nouveaux membres ne puissent rejoindre la tribu que s'ils ont été invités par un utilisateur déjà membre de la tribu."
      invite_only_help_text_title: "Tribu sur invitation"
    inactive_notification:
      this_person_is_not_active_in_kassi: "Cet utilisateur n'est plus actif sur %{service_name}"
      inactive_description: "Cet utilisateur a arrêté d'utiliser %{service_name}. Vous ne pouvez plus le contacter, l'évaluer ni lui faire des commentaires."
    new:
      captcha_incorrect: "Vérification reCAPTCHA échouée. Veuillez saisir les mots de l'image dans la case dessous."
      captcha_was_wrong: "Texte Captcha incorrecte."
      create_new_account: "Créer un compte"
      email: "Adresse email"
      email_is_in_use: "L'adresse email que vous avez saisi est déjà utilisée."
      email_is_in_use_or_not_allowed: "Cette adresse email n'est pas acceptée pour cette tribu ou est déjà utilisée. Veuillez utiliser une adresse associée à cette tribu (voir les instructions ci-dessous). Si vous n'arrivez toujours pas à vous connecter, contactez-nous."
      email_not_allowed: "Cette adresse email n'est pas autorisée pour cette tribu. Veuillez utiliser une adresse associée à cette tribu. Si vous n'arrivez toujours pas à vous connecter, contactez-nous."
      email_restriction_instructions:
        one: "Cette tribu est réservée à %{community_name}. Pour la rejoindre, vous devez avoir une adresse email du type %{allowed_emails}."
        other: "Cette tribu est réservée à %{community_name}. Pour la rejoindre, vous devez avoir une adresse email autorisée."
      enter_captcha: "Je suis un être humain :"
      family_name: Nom
      given_name: Prénom
      i_accept_the: "J'accepte les"
      invalid_invitation_code: "Le code d'invitation n'est pas valide."
      invitation_code: "Code d'invitation"
      not_required: ", pas demandé"
      password_again: "Confirmer le mot de passe"
      show_my_name_to_others: "Montrer mon nom complet aux autres utilisateurs de %{service_name}"
      sign_up: "Créer un nouveau compte sur %{service_name}"
      terms: "conditions d'utilisation"
      username_is_in_use: "Ce nom d'utilisateur est déjà utilisé."
      username_is_invalid: "Nom d'utilisateur incorrect. Les caractères autorisés sont les lettres, les chiffres et le tiret bas ('_')."
      visible_only_to_you: "visible uniquement à vous et à l'administrateur de la tribu"
      visible_to_everybody: "visible à tout le monde"
      create_account_with_facebook: "Créer un compte avec Facebook"
      or_create_new_account_without_facebook: "... ou créer un compte sans utiliser Facebook, ci-dessous."
    not_member:
      explanation_text: "Vous faites actuellement parti de la tribu %{community}. Vous avez essayé de voir le profil d'un utilisateur appartenant à une autre tribu. Vous ne pouvez pas accéder à ce profil via la tribu %{community}."
      read_more_about_kassi_communities: "En savoir plus sur les tribus %{service_name}"
      this_user_does_not_belong_to_this_community: "Cet utilisateur ne fait pas partie de la tribu %{community}"
    profile_badge:
      active_member_bronze: "Membre actif (bronze)"
      active_member_bronze_description: "Vous venez de participer à une transaction pour la troisième fois sur %{service_name} ! Excellent démarrage, continuez !"
      active_member_gold: "Membre actif (or)"
      active_member_gold_description: "Super ! Vous venez d'effectuer votre 25ème partage sur %{service_name}. Vous êtes désormais un VIP sur %{service_name}. C'est grâce à des gens comme vous que les choses évoluent. Merci beaucoup !"
      active_member_silver: "Membre actif (argent)"
      active_member_silver_description: "Félicitations pour votre 10ème partage sur %{service_name} ! Il se passe beaucoup de choses dans ce service grâce à vous. Génial !"
      chauffer_bronze: "Conducteur (bronze)"
      chauffer_bronze_description: "Vous avez proposé deux transports à d'autres utilisateurs, bravo !"
      chauffer_gold: "Conducteur (or)"
      chauffer_gold_description: "15 covoiturages effectués ! Vous êtes un vrai pro. Vous êtes sur la bonne voie, la planète vous en remercie !"
      chauffer_silver: "Conducteur (argent)"
      chauffer_silver_description: "6 covoiturages proposés, super ! On est mieux à plusieurs dans une voiture."
      commentator_bronze: "Commentateur (bronze)"
      commentator_bronze_description: "Vous aimez bien discuter avec les autres utilisateurs. Vous avez fait trois commentaires sur %{service_name}."
      commentator_gold: "Commentateur (or)"
      commentator_gold_description: "30 commentaires ! La tribu %{service_name}, c'est un peu votre deuxième chez vous. Vous prenez du plaisir à communiquer."
      commentator_silver: "Commentateur (argent)"
      commentator_silver_description: "10 commentaires ! Vous participez activement aux discussions avec d'autres utilisateurs de %{service_name}"
      enthusiast_bronze: "Enthousiaste (bronze)"
      enthusiast_bronze_description: "Vous êtes venu sur %{service_name} à cinq dates différentes. On dirait que vous êtes en train de devenir un habitué."
      enthusiast_gold: "Enthousiaste (or)"
      enthusiast_gold_description: "Vous ne pouvez pas vous éloigner de %{service_name} ! Vous avez visité le site à cent dates différentes !"
      enthusiast_silver: "Enthousiaste (argent)"
      enthusiast_silver_description: "%{service_name} fait partie de votre quotidien : vous nous avez déjà rendu visite 30 fois."
      first_transaction: "Premier événement"
      first_transaction_description: "Félicitations pour votre première transaction sur %{service_name} ! Une de vos demandes ou offres a été acceptée et confirmée comme effectuée."
      generous_bronze: "Généreux (bronze)"
      generous_bronze_description: "Vous avez prêté ou donné deux de vos objets. Bravo !"
      generous_gold: "Généreux (or)"
      generous_gold_description: "Ce qui est à vous est à tout le monde. Vous avez prêté ou donné 15 articles, c'est formidable !"
      generous_silver: "Généreux (argent)"
      generous_silver_description: "Vous aimez partager vos affaires avec les autres. 6 articles prêtés ou donnés, super !"
      helper_bronze: "Aidant (bronze)"
      helper_bronze_description: "Vous avez proposé votre aide aux autres deux fois, super !"
      helper_gold: "Aidant (or)"
      helper_gold_description: "Vous êtes toujours là pour aider les autres. 15 services rendus, formidable !"
      helper_silver: "Aidant (argent)"
      helper_silver_description: "Vous aimez passer du temps à aider les autres : 6 services rendus !"
      jack_of_all_trades: "Homme à tout faire"
      jack_of_all_trades_description: "Vos talents sont vraiment multiples ! Vous avez participé à des échanges de ressources dans 5 rôles différents. Continuez donc et cumulez les huit : donneur d'article, aidant, conducteur de covoiturage, logeur, demandeur d'article, demandeur de service, demandeur de covoiturage et demandeur de lieu."
      lender_bronze: "Prêteur (bronze)"
      lender_bronze_description: "Vous avez listé trois articles que vous souhaitez prêter, génial !"
      lender_gold: "Prêteur (or)"
      lender_gold_description: "Vous êtes la générosité même ! Vous avez listé 25 articles que vous souhaitez prêter, c'est formidable !"
      lender_silver: "Prêteur (argent)"
      lender_silver_description: "Dans vos placards se trouvent de nombreux objets que vous pourriez partager avec les autres : 10 articles à prêter !"
      listing_freak_bronze: "Amateur d'annonces (bronze)"
      listing_freak_bronze_description: "Vous avez cinq offres ou demandes ouvertes sur %{service_name}. Génial ! Y aurait-il encore quelque chose dans votre placard dont vous pourriez faire profiter les autres ?"
      listing_freak_gold: "Amateur d'annonces (or)"
      listing_freak_gold_description: "40 offres et/ou demandes ouvertes, c'est formidable ! Vous faites partie des contributeurs les plus actifs sur %{service_name}."
      listing_freak_silver: "Amateur d'annonces (argent)"
      listing_freak_silver_description: "20 offres et/ou demandes ouvertes, bravo ! Vous êtes vraiment un annonceur actif."
      moneymaker_bronze: "Homme d'affaires (bronze)"
      moneymaker_bronze_description: "Vous avez compris que sur %{service_name}, on peut aussi gagner beaucoup d'argent ! Vous avez vendu ou loué deux objets avec succès sur %{service_name}."
      moneymaker_gold: "Homme d'affaires (or)"
      moneymaker_gold_description: "15 objets vendus ou loués avec avis positif ! %{service_name} est une affaire qui marche bien aussi bien pour vous que pour les gens à qui vous vendez ou louez !"
      moneymaker_silver: "Homme d'affaires (argent)"
      moneymaker_silver_description: "%{service_name} vous permet d'augmenter vos revenus. Six objets vendus ou loués avec avis positif."
      rookie: Débutant
      rookie_description: "Vous venez d'ajouter votre première demande ou offre sur %{service_name}. C'est un bon début !"
      santa: "Père Noël"
      santa_description: "Ho, ho, ho, bonnes fêtes de fin d'année ! Vous avez donné au moins un objet à un autre utilisateur au cours du mois de décembre."
      taxi_stand_bronze: "Taxi (bronze)"
      taxi_stand_bronze_description: "Vous avez proposé trois covoiturages sur %{service_name}."
      taxi_stand_gold: "Taxi (or)"
      taxi_stand_gold_description: "Vous êtes toujours là pour proposer des transports à vos concitoyens. 25 offres de covoiturage, formidable !"
      taxi_stand_silver: "Taxi (argent)"
      taxi_stand_silver_description: "Dix offres de covoiturage, super ! Les gens savent qu'ils peuvent se tourner vers vous pour leurs déplacements."
      volunteer_bronze: "Bénévole (bronze)"
      volunteer_bronze_description: "Vous souhaitez faire profiter les autres de vos compétences. Vous avez trois offres de service ouvertes sur %{service_name}."
      volunteer_gold: "Bénévole (or)"
      volunteer_gold_description: "Aider les autres est votre passe-temps préféré. Vous avez listé dans votre profil 25 offres de service différentes, génial !"
      volunteer_silver: "Bénévole (argent)"
      volunteer_silver_description: "Vous avez beaucoup à donner aux autres : vous avez déjà listé 10 offres de services !"
    profile_feedback:
      as_expected: "Correspondait à mes attentes"
      exceeded_expectations: "Dépassait complètement mes attentes"
      grade: "note :"
      and_gave_following_feedback: "et a donné l'avis suivant"
      less_than_expected: "Ne correspondait pas à mes attentes"
      slightly_better_than_expected: "Mieux qu'attendu"
      slightly_less_than_expected: "Moins bien qu'attendu"
    profile_listings:
      show_also_closed: "Voir également les offres et demandes closes"
      show_only_open: "Voir uniquement les offres et demandes en cours"
      no_image: "Aucune image"
    show:
      contact: "Contacter %{person}"
      about_me: "A propos de moi : "
      add_description: "Parlez un peu de vous"
      add_location: "Ajoutez une adresse"
      add_phone_number: "Ajoutez un numéro de téléphone"
      address: "Adresse : "
      as_expected: "Correspondait à mes attentes"
      edit_profile_info: "Modifier votre profil"
      exceeded_expectations: "Dépassait mes attentes"
      positive: positif
      hide_description: Réduire
      joined_this_community: "a rejoint la tribu %{time_ago}"
      was_last_seen: "était connecté pour la dernière fois %{time_ago}"
      was_invited_by: "a été invité par %{inviter_name}"
      less_than_expected: "Ne correspondait pas à mes attentes"
      phone_number: "Numéro de téléphone : "
      show_all_badges: "Montrer tous les badges %{service_name}"
      show_all_feedback: "Montrer tous les avis"
      show_all_testimonials: "Montrer tous les commentaires"
      show_full_description: "Voir la suite..."
      slightly_better_than_expected: "Dépassait mes attentes"
      slightly_less_than_expected: "Ne correspondait pas à mes attentes"
      what_are_these: "Qu'est-ce que c'est ?"
      review: "avis reçu"
      reviews: "avis reçus"
      badge: badge
      badges: badges
      listing: annonce
      listings: annonces
      open_listing: "annonce en ligne"
      open_listings: "annonces en ligne"
      no_listings: "Pas d'annonces"
      no_open_listings: "Aucune annonce en ligne"
      no_reviews: "Aucun avis"
      no_badges: "Pas de badges"
      show_all_listings: "Voir toutes les annonces"
      show_all_open_listings: "Voir toutes les annonces en ligne"
      show_all_reviews: "Vois tous les avis"
      trustcloud: TrustCard
  search:
    show:
      all_results: "Tous les résultats"
      loading_more_search_results: "Chargement de plus de résultats de recherche"
      offers: Offres
      requests: Demandes
      search: Recherche
      search_results: "Résultats de recherche"
      search_returned_no_results: "Pas de résultats à votre recherche."
      search_verb: Chercher
  sessions:
    new:
      create_new_account: "Créer un nouveau compte"
      i_forgot_my_password: "Identifiant ou mot de passe oublié"
      login: "Se connecter"
      login_to_kassi: "Se connecter à %{service_name}"
      connect_your_facebook_to_kassi: "Lier votre compte Facebook à %{service_name}"
      facebook_account: "Compte Facebook :"
      log_in_to_link_account: "Si vous avez déjà un compte %{service_name}, connectez vous pour le lier à votre compte Facebook."
      you_can_also_create_new_account: "Si vous n'avez pas de compte sur %{service_name}, %{accont_creation_link} pour en créer un à partir de votre compte Facebook."
      account_creation_link_text: "cliquez ici"
      cancle_facebook_connect: "Si vous ne voulez pas lier ce compte, vous pouvez %{cancel_link}."
      facebook_cancel_link_text: annuler
      log_in_with_your_facebook_account: "Se connecter avec Facebook"
      or_sign_up_with_your_username: "...ou avec votre nom d'utilisateur et votre mot de passe : "
      we_will_not_post_without_asking_you: "Nous ne publierons jamais sur Facebook sans vous poser la question avant."
    password_forgotten:
      email: Email
      password_recovery_instructions: "Entrez votre adresse email afin de recevoir les instructions pour changer votre mot de passe."
      request_new_password: Envoyer
      change_your_password: "Changer votre mot de passe"
    confirmation_pending:
      welcome_to_kassi: "Bienvenue sur %{service_name} !"
      check_your_email: "Voir vos messages"
      resend_confirmation_instructions: "Renvoyer les instructions de confirmation"
      your_current_email_is: "Votre email est : %{email}."
      change_email: Modifier
      confirm_your_email: "Confirmer votre adresse email"
      account_confirmation_instructions: "Vous allez bientôt recevoir un email contenant un lien que vous devrez suivre pour confirmer votre adresse. Dès que vous l'aurez confirmée, vous pourrez rejoindre cette tribu."
      account_confirmation_instructions_dashboard: "Vous allez bientôt recevoir un email contenant un lien que vous devrez suivre pour confirmer l'adresse email que vous nous avez fournie."
  settings:
    account:
      change: Changer
      confirm_new_password: "Confirmez votre nouveau mot de passe"
      delete_account: "Supprimer le compte"
      delete_account_button: "Supprimer définitivement mon compte"
      delete_account_confirmation_popup: "Etes-vous bien sûr(e) de vouloir supprimer votre compte et de perdre toutes ses données ? La suppression d'un compte est irréversible."
      email_addresses: "Adresses email"
      instructions_to_delete_account: "Si vous supprimez votre compte, toutes ses données seront perdues : les informations de votre profil, les annonces, les commentaires, les messages, les avis etc..."
      contact_admin: "merci de contacter les administrateurs"
      new_email: "Nouvelle adresse email"
      new_password: "Votre nouveau mot de passe"
      save: Sauvegarder
      these_fields_are_shown_only_to_you: "Le nom d'utilisateur apparaît dans votre profil sauf si vous avez communiqué votre nom. Il n'y a que vous qui voyez les autres informations."
      email:
        address_title: Adresse
        remove_title: Supprimer
        remove_confirmation: "Voulez-vous vraiment supprimer cette adresse email ?"
        receive_notifications_title_desktop: "Recevoir les notifications"
        receive_notifications_title_mobile: "Recevoir les notifications"
        receive_notifications_new_title_mobile: "Recevoir les notifications"
        add_new_with_plus: "+ Ajouter une adresse email"
        add_new_cancel: Annuler
        confirmation_title_mobile: "Confirmation :"
        confirmation_title_desktop: Confirmation
        confirmation_resend: Renvoyer
        status_confirmed: Confirmé
        status_pending: "En attente"
    notifications:
      email_from_admins: "J'accepte de recevoir des informations occasionnelles des administrateurs de cette tribu"
      i_want_to_get_email_notification_when: "Je souhaite recevoir un email de notification lorsque..."
      newsletters: "Bulletins d'information"
      community_updates: "Mises à jour de la tribu"
      email_about_accept_reminders: "...j'ai oublié d'accepter une offre ou une demande"
      email_about_confirm_reminders: "...j'ai oublié de confirmer une demande comme réalisée"
      email_about_new_badges: "...j'obtiens un nouveau badge"
      email_about_new_comments_to_own_listing: "...quelqu'un dépose un commentaire sur une de mes offres ou de mes demandes"
      email_about_new_messages: "...quelqu'un m'envoie un message"
      email_about_new_received_testimonials: "...quelqu'un me donne un avis"
      email_about_testimonial_reminders: "...j'ai oublié de donner mon avis sur un événement"
      email_daily_community_updates: "Envoyez moi un email <b>chaque jour</b> s'il y a des nouvelles annonces"
      email_weekly_community_updates: "Envoyez moi un email <b>chaque semaine</b> s'il y a des nouvelles annonces"
      do_not_email_community_updates: "Ne m'envoyez pas d'emails de mise à jour"
      email_newsletters: "Envoyez-moi la newsletter de %{service_name} (occasionnelle)"
      email_when_conversation_accepted: "...quelqu'un accepte une de mes offres ou de mes demandes"
      email_when_conversation_rejected: "...quelqu'un rejette une de mes offres ou de mes demandes"
      email_about_completed_transactions: "...quelqu'un marque mon offre ou ma demande comme réalisée"
      email_about_new_payments: "...je reçois un nouveau paiement"
      email_about_payment_reminders: "...j'ai oublié de payer"
      unsubscribe_succesful: "Désinscription réussie"
      unsubscribe_info_text: "Vous ne recevrez plus ces emails. Gérez vos %{settings_link} pour choisir quels emails vous voulez recevoir ou non, ou retourner sur la %{homepage_link}."
      settings_link: paramètres
      homepage_link: "page d'accueil"
      unsubscribe_unsuccesful: "Erreur lors de la désinscription"
      unsuccessful_unsubscribe_info_text: "Cela est peut être du au fait que le lien de désinscription que vous avez cliqué est ancien ou cassé. Contactez nous grâce au bouton \"feedback\" et nous vous désabonnerons, ou bien connectez vous pour gérer vos réglages d'emails."
    profile:
      about_you: "A propos de vous"
      city: Ville
      family_name: Nom
      given_name: Prénom
      first_name_with_initial: "(uniquement la première lettre visible par les autres utilisateurs)"
      first_name_only: "(non visible par les autres utilisateurs)"
      location_description: "Entrez votre position exacte ou, au moins, votre code postal. Vous pouvez également choisir un emplacement depuis la carte."
      phone_number: "Numéro de téléphone"
      profile_picture: "Photo de profil"
      postal_code: "Code postal"
      profile_page: "sur votre page de profil"
      profilemap: Plan
      street_address: Adresse
      these_fields_are_shown_in_your: "Cette information sera visible par tous les utilisateurs de %{service_name}"
      visible_to_everybody: "visible à tout le monde"
      visible_to_registered_users: "(visible par les utilisateurs connectés)"
      default_in_listing: "(utilisé par défaut lors de la création d'une nouvelle annonce)"
      invisible: "(non visible par les autres utilisateurs)"
    save_information: "Sauvegarder les informations"
  tag_cloud:
    tag_used:
      with_tag: "Avec tag"
      without_tag: "Sans tag"
  terms:
    show:
      accept_terms: "Accepter les conditions d'utilisation de %{service_name}"
      here: ici
      i_accept_new_terms: "J'accepte les nouvelles conditions"
      i_accept_terms: "J'accepte les conditions"
      terms: "Conditions d'utilisation de %{service_name}"
      terms_have_changed: "Les conditions d'utilisation ont changé"
      you_can_view_the_new_terms: "Vous pouvez voir les nouvelles conditions"
      you_need_to_accept: "Bienvenue sur %{service_name} ! Cela semble être la première fois que vous utilisez ce service. Avant de commencer, vous devez accepter les"
      you_need_to_accept_new_terms: "Les conditions d'utilisation de %{service_name} ont changé. Vous devez accepter les nouvelles conditions afin de continuer à utiliser %{service_name}. L'objectif des nouvelles conditions est de rendre possible l'existence du service une fois le projet de recherche terminé."
  testimonials:
    index:
      all_testimonials: "Tous les commentaires"
      feedback_altogether: "Evaluations globalement : "
      loading_more_testimonials: "Chargement de plus de commentaires"
      no_testimonials: "Pas d'avis reçu."
    new:
      as_expected: "Correspondait à mes attentes"
      exceeded_expectations: "Dépassait complètement mes attentes"
      give_feedback_to: "Donner un avis sur %{person}"
      grade: "Quel est votre sentiment général ?"
      less_than_expected: "Ne correspondait pas à mes attentes"
      send_feedback: "Envoyer l'avis"
      slightly_better_than_expected: "Dépassait partiellement mes attentes"
      slightly_less_than_expected: "Ne correspondait pas tout à fait à mes attentes"
      textual_feedback: "Comment les choses se sont elles déroulées ?"
      this_will_be_shown_in_profile: "L'avis que vous donnez sera visible par les autres utilisateurs dans le profil de %{person}. Cela permet aux membres de la tribu de savoir si %{person} est une personne de confiance."
      positive: Positif
      negative: Négatif
      default_textual_feedback: "Tout s'est bien passé, merci !"
    testimonial:
      about_listing: "à propos de l'annonce"
  time:
    formats:
      short: "%e. %b %Y heure %H:%M"
      shorter: "%e. %b h %H:%M"
      short_date: "%e %b %Y"
      sms: "%e.%m. h %H:%M"
  timestamps:
    day_ago: "il y a %{count} jour"
    days_ago: "il y a %{count} jours"
    hour_ago: "il y a %{count} heure"
    hours_ago: "il y a %{count} heures"
    minute_ago: "il y a %{count} minute"
    minutes_ago: "il y a %{count} minutes"
    month_ago: "il y a %{count} mois"
    months_ago: "il y a %{count} mois"
    seconds_ago: "il y a %{count} secondes"
    year_ago: "il y a %{count} an"
    years_ago: "il y a %{count} ans"
    days_since:
      one: hier
      other: "%{count} jours"
  will_paginate:
    models:
      person:
        zero: utilisateur
        one: utilisateur
        other: utilisateurs
    previous_label: "&#8592; Précédent"
    next_label: "Suivant &#8594;"
    page_gap: "&hellip;"
    page_entries_info:
      single_page:
        zero: "Aucun(e) %{model} trouvé(e)"
        one: "Affichage de 1 %{model}"
        other: "Affichage des %{count} %{model}"
      single_page_html:
        zero: "Aucun(e) %{model} trouvé(e)"
        one: "Affichage de <b>1</b> %{model}"
        other: "Affichage des <b>%{count}</b> %{model}"
      multi_page: "Affichage des %{model} %{from} - %{to} sur un total de %{count}"
      multi_page_html: "Affichage des %{model} <b>%{from}&nbsp;-&nbsp;%{to}</b> sur un total de <b>%{count}</b>"<|MERGE_RESOLUTION|>--- conflicted
+++ resolved
@@ -186,13 +186,8 @@
         text: Texte
         number: Nombre
         dropdown: "Liste déroulante"
-<<<<<<< HEAD
         checkbox_group: "Cases à cocher"
-=======
-        textfield: "Champ texte"
-        numericfield: "Champ numérique"
         datefield: "Date"
->>>>>>> 90ad59a6
     emails:
       new:
         send_email_to_members: "Envoyer un email aux membres"
