fi:
  admin:
    categories:
      edit:
        edit_listing_category: "Muokkaa kategoriaa '%{category}'"
      index:
        listing_categories: Ilmoituskategoriat
        create_a_new_category: "+ Uusi kategoria"
        remove_category_confirmation: ~
        saving_order: ~
        save_order_successful: ~
        save_order_error: ~
      new:
        new_listing_category: "Uusi ilmoituskategoria"
      form:
        category_name:
          category_title: "Kategorian nimi"
        category_parent:
          category_parent: Yläkategoria
          no_parent: "Ei yläkategoriaa"
        category_transaction_types:
          transaction_types: Transaktiotyypit
          transaction_types_description: "Transaktiotyypit määrittelevät, millaiset transaktiot ovat sallittuja tässä kategoriassa oleville ilmoituksille. Voit esimerkiksi määritellä, että ainoastaan myynti-ilmoitukset ovat sallittuja, tai sitten sallia myös vuokrauksen ja lainaamisen."
        buttons:
          save: Tallenna
          cancel: Peruuta
      remove:
        remove_category: "Poista kategoria"
        remove_category_name: "Poista kategoria '%{category_name}'"
        warning_remove_effects: "Varoitus! Kategorian '%{category_name}' poistamisella on seuraavat vaikutukset:"
        warning_listing_will_be_moved:
          one: "Kategorialla on %{count} ilmoitus. Tämä ilmoitus siirretään uuteen kategoriaan."
          other: "Kategorialla on %{count} ilmoitusta. Nämä ilmoitukset siirtämään uuteen kategoriaan."
        warning_custom_field_will_be_moved:
          one: "Kategorialla on %{count} ilmoituskenttä. Tämä ilmoituskenttä siirretään uuteen kategoriaan."
          other: "Kategorialla on %{count} ilmoituskenttää. Nämä ilmoituskentät siirretään uuteen kategoriaan."
        warning_subcategory_will_be_removed:
          one: "Kategorialla on %{count} alakategoria. Tämä alakategoria poistetaan."
          other: "Kategorialla on %{count} alakategoriaa. Nämä alakategoriat poistetaan."
        warning_with_subcategories_listing_will_be_moved:
          one: "Kategorialla ja sen alakategorioilla on %{count} ilmoitus. Tämä ilmoitus siirretään uuteen kategoriaan."
          other: "Kategorialla ja sen alakategorioilla on %{count} ilmoitusta. Nämä ilmoitukset siirtämään uuteen kategoriaan."
        warning_with_subcategories_custom_field_will_be_moved:
          one: "Kategorialla ja sen alakategorioilla on %{count} ilmoituskenttä. Tämä ilmoituskenttä siirretään uuteen kategoriaan."
          other: "Kategorialla ja sen alakategorioilla on %{count} ilmoituskenttää. Nämä ilmoituskentät siirretään uuteen kategoriaan."
        select_new_category: "Valitse uusi kategoria, johon yllämainitut elementit siirretään:"
        buttons:
          remove: Remove
          cancel: Cancel
    communities:
      edit_details:
        community_details: "Yhteisön tiedot"
        community_look_and_feel: "Yhteisön ulkoasu"
        edit_community: "Muokkaa yhteisön \"%{community_name}\" tietoja"
        community_name: "Yhteisön nimi"
        edit_community_name_description: "Yhteisön nimi näytetään käyttäjille lähetettävissä sähköposteissa ja useissa muissa paikoissa."
        community_slogan: "Yhteisön slogan"
        edit_community_slogan_description: "Näytetään etusivulla kirjautumattomille käyttäjille. %{see_how_it_looks_like}."
        community_description: "Yhteisön kuvaus"
        edit_community_description_description: "Näytetään etusivulla kirjautumattomille käyttäjille. %{see_how_it_looks_like}."
        private_community_homepage_content: "Suljetun yhteisön etusivun sisältö"
        edit_private_community_homepage_content_description: "Tämä sisältö näytetään kirjautumattomille käyttäjille suljettujen yhteisöjen etusivulla. Tässä voit kertoa tarkemmin yhteisön tarkoituksesta sekä siitä, miten yhteisöön voi liittyä. Voit lisätä kuvaukseen halutessasi myös kuvia, videoita tai HTML-muotoista sisältöä. %{see_how_it_looks_like}."
        update_information: "Päivitä tiedot"
        invite_people: "Kutsu ihmisiä yhteisöön"
        edit_signup_info: Liittymisohjeet
        edit_signup_info_description: "Tähän voit lisätä ohjeita siihen, miten palveluun liitytään. Ohjeet näytetään käyttäjille, kun he ovat liittymässä palveluun. Oletuksena ohjekenttä on tyhjä."
        edit_info: "Muokkaa tietoja"
        see_how_it_looks_like: Näytä
      edit_look_and_feel:
        edit_community_look_and_feel: "Muokkaa yhteisön \"%{community_name}\" ulkoasua"
        community_logo: Peruslogo
        community_logo_icon: Ikonilogo
        community_cover_photo: Kansikuva
        small_community_cover_photo: "Matala kansikuva"
        community_custom_color1: Pääväri
        community_custom_color2: "Toinen väri"
        logo_instructions_text_with_dimensions: "Peruslogon koon tulee olla %{width}x%{height} pikseliä."
        logo_icon_instructions_text_with_dimensions: "Ikonilogon koon tulee olla %{width}x%{height} pikseliä."
        cover_photo_visibility: "Kansikuva näytetään etusivulla kirjautumattomille käyttäjille."
        cover_photo_instructions_text_with_dimensions: "Kuva muutetaan %{width}x%{height} pikselin kokoon ja korkeammat kuvat leikataan tarvittaessa keskeltä."
        small_cover_photo_visibility: "Matala kansikuva näytetään kaikilla sivuilla paitsi etusivulla kirjautumattomille käyttäjille."
        small_cover_photo_instructions_text_with_dimensions: "Kuva muutetaan %{width}x%{height} pikselin kokoon ja korkeammat kuvat leikataan tarvittaessa keskeltä."
        main_content_width: "Valitessasi kansikuvia, huomaathan että sivuston sisällön leveys on korkeintaa %{main_width} pikseliä. Muistathan katsoa myös miltä kansikuvasi näyttää pienemmillä näytöillä."
        custom_color1_instructions_text: "Voit vaihtaa käyttöliittymän päävärin. Värin valintaan tarvitset värin hex-koodin. Sen selville saamisessa auttaa esimerkiksi <a href=\"http://www.colorpicker.com/?colorcode=D96E21\" target=\"_blank\">ColorPicker.com</a>, josta voit kopioida sopivan värin koodin."
        custom_color2_instructions_text: "Tästä voit vaihtaa käyttöliittymän toisen värin."
        invalid_color_code: "Värikoodin tulisi sisältää 6 merkkiä, ja vain numeroita tai kirjaimia A-F, esimerkiksi: D96E21"
      edit_welcome_email:
        welcome_email_content: "Tervetulosähköpostin sisältö"
        welcome_email_content_description: "Alla oleva viesti lähetetään automaattisesti kaikille uusille käyttäjille näiden liittyessä. Voit muokata viestin sisältöä vastaamaan yhteisösi kuvausta. Klikkaamalla '%{send_test_message_link}' -linkkiä voit lähettää viestin omaan sähköpostiosoitteeseesi."
        edit_message: "Muokkaa viestiä"
        send_test_message: "Lähetä testiviesti"
      manage_members:
        manage_members: "Käyttäjät"
        email: "Sähköposti"
        name: "Nimi"
        join_date: "Liittymispäivämäärä"
        posting_allowed: "Hyväksytty ilmoittaja"
<<<<<<< HEAD
        remove_user: "Poista"
=======
        saving_user_status: "Tallennetaan..."
        save_user_status_successful: "Tallennus onnistui"
        save_user_status_error: "Tallennus epäonnistui. Päivitä sivu ja yritä uudelleen."
>>>>>>> b9c8ed67
    custom_fields:
      edit:
        edit_listing_field: "Muokkaa ilmoituskenttää '%{field_name}'"
      form:
        field_required:
          this_field_is_required: "Tämä on pakollinen kenttä"
      index:
        listing_fields: Ilmoituskentät
        add_new_field: "Lisää uusi kenttä:"
        remove_field_confirmation: "Oletko varma että haluat poistaa kentän '%{field_name}'?"
        cancel: Peruuta
        save: Tallenna
        field_title: "Kentän nimi"
        field_type: "Kentän tyyppi"
        categories: "Ilmoituskategoriat joihin kenttä liittyy"
        no_custom_listing_fields: "Yhteisöllä ei ole yhtään yhteisökohtaista listauskenttää."
        dropdown_options: "Pudotusvalikon vastausvaihtoehdot"
        add_option: "+ Lisää vastausvaihtoehto"
        saving_order: "Tallennetaan kenttien järjestystä"
        save_order_successful: "Kenttien järjestyksen tallennus onnistui"
        save_order_error: "Virhe tallennettaessa kenttien järjestystä. Päivitä sivu ja yritä uudelleen."
        select_one: "Valitse kentän tyyppi..."
        continue: Jatka
      new:
        new_listing_field: "Uusi ilmoituskenttä"
      field_types:
        dropdown: Pudotusvalikko
        textfield: Tekstikenttä
    emails:
      new:
        send_email_to_members: "Lähetä sähköpostia jäsenille"
        send_email_to_members_title: "Lähetä sähköpostiviesti kaikille tämän yhteisön jäsenille"
        email_subject: "Viestin otsikko"
        email_content: "Viestin sisältö"
        email_content_placeholder: "Mitä haluat kertoa jäsenille?"
        email_language: "Viestin saajan kieli"
        any_language: "Kaikki kielet"
        send_email: "Lähetä viesti"
        message_will_be_sent_only_to_people_with_this_language: "Tämä viesti lähetetään vain niille jäsenille, jotka käyttävät %{service_name_partitive} valitsemallasi kielellä."
        email_sent: "Viesti lähetetty."
    news_items:
      index:
        news_items: "Uusimmat uutiset"
        create_news_item: "Lisää uutinen"
        no_news: "Ei uutisia"
        loading_more_news: "Ladataan lisää uutisia"
      new:
        new_news_item: "Uutisen lisäys"
        edit_news_item: "Uutisen muokkaus"
        index_news_item: "Uutisen lisäys"
        title: "Otsikko:"
        content: "Teksti:"
        save_news_item: "Tallenna uutinen"
      news_item:
        edit_news_item: Muokkaa
        delete_news_item: Poista
    polls:
      index:
        polls: Kyselyt
        create_poll: "Luo uusi kysely"
        no_polls: "Ei kyselyitä"
      edit_poll_links:
        close_poll: Sulje
        open_poll: Avaa
        edit_poll: Muokkaa
        delete_poll: Poista
      new:
        add_option: "Lisää vastausvaihtoehto"
        new_poll: "Kyselyn luonti"
        edit_poll: "Kyselyn muokkaus"
        title: "Otsikko:"
        save_poll: "Tallenna kysely"
      new_option:
        option: Vastausvaihtoehto
        remove_option: "Poista vastausvaihtoehto"
      poll_status:
        open: Avoinna
        closed: Suljettu
      show:
        edit_poll: "Muokkaa kyselyä"
    transaction_types:
      sell: Myydään
      rent: "Annetaan vuokralle"
      give: Annetaan
      lend: "Annetaan lainaan"
      swap: Vaihdetaan
      service: Tarjotaan
      request: Tarvitaan
      inquiry: Tiedustelu
      share_for_free: "Tarjotaan käyttöön ilmaiseksi"
      default_action_button_labels:
        sell: Osta
        rent: Vuokraa
        request: Tarjoa
        offer: Pyydä
        inquiry: "Ota yhteyttä"
  common:
    edit_page: "Muokkaa sivua"
    default_community_slogan: "Lainaa, myy, auta, jaa"
    default_community_description: "%{service_name} on verkkotori, jossa yhteisön jäsenet voivat jakaa tavaroita, palveluita, kyytejä ja tiloja."
    cancel: Peruuta
    fields_that_are_mandatory: "Tähdellä (*) merkityt tiedot ovat pakollisia."
    or: tai
    password: Salasana
    service_name: "%{service_name}"
    share_types:
      request: pyyntö
      offer: tarjous
      borrow: "halutaan lainata"
      buy: ostetaan
      give_away: annetaan
      lend: "annetaan lainaan"
      receive: "otetaan vastaan"
      rent: "halutaan vuokrata"
      rent_out: "annetaan vuokralle"
      sell: myydään
      offer_to_swap: vaihdetaan
      request_to_swap: vaihdetaan
      share_for_free: "tarjotaan käyttöön ilmaiseksi"
      accept_for_free: "halutaan käyttöön ilmaiseksi"
    categories:
      item: Tavarat
      favor: Palvelukset
      rideshare: Kimppakyydit
      housing: Tilat
      tools: Työkalut
      sports: Urheilu
      music: Musiikki
      books: "Kirjat & Lehdet"
      games: "Pelit & Lelut"
      furniture: Huonekalut
      outdoors: "Ulkoilu ja Retkeily"
      food: "Ruoka ja Ruuanlaitto"
      electronics: Elektroniikka
      pets: "Eläimet ja Lemmikit"
      film: "Elokuvat ja tv-sarjat"
      clothes: "Vaatteet ja Asusteet"
      garden: Puutarha
      travel: Matkailu
      other: Muut
    username: Käyttäjätunnus
    username_or_email: "Käyttäjätunnus tai sähköposti"
    what_is_this: "Mitä tämä tarkoittaa?"
  conversations:
    accept:
      respond_to_offer: "Vastaa tarjoukseen"
      respond_to_request: "Vastaa pyyntöön"
      accept_offer: "Hyväksy tarjous"
      accept_request: "Hyväksy pyyntö"
      reject_offer: "Ei tällä kertaa"
      reject_request: "Ei tällä kertaa"
      close_listing: "Sulje ilmoitus %{listing_title_link}"
      update_later: "Älä sulje ilmoitusta"
      optional_message: "Vapaaehtoinen viesti"
      price_to_pay: "Maksettava kokonaishinta"
      you_need_to_fill_payout_details_before_accepting: "Sinun pitää täyttää maksutietosi ennen kuin voit hyväksyä pyynnön ja vastaanottaa maksun. Täytä maksutietosi %{payment_settings_link}."
      payment_settings_link: täällä
      minimum_price_error_message: "Hinta ei voi olla pienempi kuin %{amount}."
    confirm:
      confirm_description: "Jos olet saanut pyytämäsi asian, voit merkitä pyynnön toteutuneeksi. Tämän jälkeen voit antaa toiselle osapuolelle palautetta."
      cancel_description: "Jos et saanut pyytämäsi asiaa, voit merkitä pyynnön peruuntuneeksi. Voit silti antaa toiselle osapuolelle palautetta ja kertoa miksi pyyntö ei tällä kertaa toteutunut."
      cancel_payed_description: "Jos pyyntösi on jo hyväksytty mutta tulit toisiin ajatuksiin, voit vielä perua pyynnön ennen maksua."
      canceling_payed_transaction: "Pyynnön peruuttaminen"
      confirm: "Merkitse toteutuneeksi"
      cancel: "Ei toteutunut"
      continue: Jatka
      give_feedback_to: "Anna palautetta käyttäjälle %{person_link}"
      do_not_give_feedback: "Ohita palaute"
    index:
      loading_more_messages: "Ladataan lisää viestejä"
      message_partitive: viesti
      messages_partitive: viestiä
      no_received_messages: "Ei vastaanotettuja viestejä"
      no_sent_messages: "Ei lähetettyjä viestejä"
    conversation:
      accepted_request: "Pyyntö hyväksytty."
      accepted_offer: "Tarjous hyväksytty."
      rejected_request: "Pyyntö hylätty."
      rejected_offer: "Tarjous hylätty."
      confirmed_request: "Pyyntö toteutettu."
      confirmed_offer: "Tarjous toteutettu."
      canceled_request: "Pyyntö peruutettu."
      canceled_offer: "Tarjous peruutettu."
    message:
      accepted_request: "hyväksyi pyynnön"
      accepted_offer: "hyväksyi tarjouksen"
      rejected_request: "hylkäsi pyynnön"
      rejected_offer: "hylkäsi tarjouksen"
      confirmed_request: "merkitsi pyynnön toteutuneeksi"
      confirmed_offer: "merkitsi tarjouksen toteutuneeksi"
      canceled_request: "peruutti pyynnön"
      canceled_offer: "peruutti tarjouksen"
      paid: "maksoi %{sum}"
    new:
      offer_message_form_title: "Tarjoa %{listing} käyttäjälle %{person}"
      request_message_form_title: "Pyydä %{listing} käyttäjältä %{person}"
      favor_offer_message_form_title: "Pyydä palvelusta käyttäjältä"
      favor_request_message_form_title: "Tarjoa palvelus käyttäjälle"
      housing_offer_message_form_title: "Vastaa käyttäjälle"
      housing_request_message_form_title: "Vastaa käyttäjälle"
      item_offer_lend_message_form_title: "Lainaa %{listing} käyttäjältä %{person}"
      item_offer_sell_message_form_title: "Osta %{listing} käyttäjältä %{person}"
      item_offer_give_away_message_form_title: "Pyydä %{listing} käyttäjältä %{person}"
      item_offer_trade_message_form_title: "Vaihda %{listing} käyttäjän %{person} kanssa"
      item_offer_rent_out_message_form_title: "Vuokraa %{listing} käyttäjältä %{person}"
      item_request_borrow_message_form_title: "Lainaa %{listing} käyttäjälle %{person}"
      item_request_buy_message_form_title: "Myy %{listing} käyttäjälle %{person}"
      item_request_take_for_free_message_form_title: "Anna %{listing} käyttäjälle %{person}"
      item_request_trade_message_form_title: "Vaihda %{listing} käyttäjän %{person} kanssa"
      item_request_rent_message_form_title: "Vuokraa %{listing} käyttäjälle %{person}"
      housing_offer_sell_message_form_title: "Osta %{listing} käyttäjältä %{person}"
      housing_offer_rent_out_message_form_title: "Vuokraa %{listing} käyttäjältä %{person}"
      housing_offer_share_for_free_message_form_title: "Pyydä käyttöoikeutta tilaan %{listing} käyttäjältä %{person}"
      housing_offer_accept_for_free_message_form_title: "Tarjoa tilaa %{listing} käyttäjälle %{person}"
      housing_request_buy_message_form_title: "Myy %{listing} käyttäjälle %{person}"
      housing_request_rent_message_form_title: "Anna vuokralle %{listing} käyttäjälle %{person}"
      item_request_message_form_title: "Tarjoa tavara käyttäjälle"
      message: Viesti
      rideshare_offer_message_form_title: "Pyydä kyytiä käyttäjältä"
      rideshare_request_message_form_title: "Tarjoa kyyti käyttäjälle"
      send_message: "Lähetä viesti"
      send: Lähetä
      this_message_is_private: "Tämä viesti on yksityinen sinun ja käyttäjän %{person} välillä. %{person} saa tiedon lähettämästäsi viestistä sähköpostilla."
      you_will_get_notified_of_acceptance: "Saat sähköpostiisi tiedon, kun %{person} hyväksyy tai hylkää ehdotuksesi."
      you_will_get_notified: "Saat sähköpostiisi tiedon, kun %{person} vastaa sinulle."
      title: Otsikko
      send_message_to_user: "Lähetä viesti käyttäjälle %{person}"
    notifications:
      badgenotification:
        see_all_your_badges: "Katso kaikki ansiomerkkisi"
        you_have_earned_badge: "Olet ansainnut ansiomerkin"
      comment_to_followed_listing_notification:
        has_commented: "%{author} kommentoi"
        offer_you_follow: "seuraamaasi tarjousta"
        request_you_follow: "seuraamaasi pyyntöä"
      listing_updated_notification:
        has_updated: "on päivittänyt"
        offer_you_follow: "seuraamasi tarjouksen"
        request_you_follow: "seuraamasi pyynnön"
      comment_to_own_listing_notification:
        has_commented: "%{author} kommentoi"
        your_offer: tarjoustasi
        your_request: pyyntöäsi
      loading_more_notifications: "Ladataan lisää tiedotteita"
      no_notifications: "Ei tiedotteita."
      testimonialnotification:
        give_feedback_to: "Anna palautetta käyttäjälle %{name}"
        has_given_you_feedback_on_event: "on antanut sinulle palautetta tapahtumasta"
        see_all_the_feedback_you_have_received: "katso kaikki saamasi palautteet"
    show:
      in_response_to_listing: "liittyen ilmoitukseen"
      message_sent_by: "Viestin lähetti"
      message_sent_to: "Viesti lähetetty käyttäjälle"
      send_reply: "Lähetä viesti"
      write_a_reply: "Kirjoita vastaus:"
      conversation_about_listing: "Keskustelu käyttäjän %{person} kanssa liittyen ilmoitukseen %{listing}"
      conversation_with_user: "Keskustelu käyttäjän %{person} kanssa"
      last_message_at: "(uusin viesti %{time})"
    status:
      cancel_payed_transaction: Peruuta
      feedback_given: "Palaute annettu"
      feedback_skipped: "Palaute ohitettu"
      give_feedback: "Anna palautetta"
      offer_accepted: "Tarjous hyväksytty"
      offer_rejected: "Tarjous hylätty"
      offer_canceled: "Tarjous peruutettu"
      offer_confirmed: "Tarjous toteutunut"
      pay: "Suorita maksu"
      paid: "Maksu suoritettu"
      request_accepted: "Pyyntö hyväksytty"
      request_rejected: "Pyyntö hylätty"
      request_confirmed: "Pyyntö toteutunut"
      request_canceled: "Pyyntö peruutettu"
      skip_feedback: "Ohita palaute"
      waiting_for_listing_author_to_accept_offer: "Odottaa että %{listing_author_name} hyväksyy tarjouksen"
      waiting_for_listing_author_to_accept_request: "Odottaa että %{listing_author_name} hyväksyy pyynnön"
      waiting_confirmation_from_requester: "Odottaa että %{requester_name} merkitsee pyynnön toteutetuksi"
      waiting_payment_from_requester: "Odottaa että %{requester_name} suorittaa maksun"
    status_link:
      accept_offer: "Hyväksy tarjous"
      accept_request: "Hyväksy pyyntö"
      reject_offer: "Hylkää tarjous"
      reject_request: "Ei tällä kertaa"
      confirm: "Merkitse toteutuneeksi"
      cancel: "Ei toteutunut"
  braintree_accounts:
    new:
      add_payout_details: ~
      first_name: ~
      last_name: ~
      email: ~
      phone: ~
      address_street_address: ~
      address_postal_code: ~
      address_locality: ~
      address_region: ~
      date_of_birth: ~
      ssn: ~
      routing_number: ~
      account_number: ~
      save: ~
    show:
      payout_details: ~
      first_name: ~
      last_name: ~
      email: ~
      phone: ~
      address_street_address: ~
      address_postal_code: ~
      address_locality: ~
      address_region: ~
      date_of_birth: ~
      ssn: ~
      routing_number: ~
      account_number: ~
  braintree_payments:
    edit:
      new_credit_card_payment: ~
      payment_receiver: ~
      cardholder_name: ~
      credit_card_number: ~
      cvv: ~
      credit_card_expiration_date: ~
      confirm_payment: ~
  communities:
    map_bubble:
      view_tribe: "Näytä yhteisö"
    email_confirmation_pending:
      confirmation_pending: "Ole hyvä ja vahvista sähköpostiosoitteesi"
    enter_organization_email:
      enter_your_organization_email: "Kirjoita %{community_category}sähköpostisi"
      only_people_with_verified_email_address_can_join_your_tribe: "Vain ihmiset, joilla on varmistettu %{community_category}sähköposti, voivat liittyä tähän yhteisöön."
      continue: Jatka
      tribe_exists: "Yhteisö on jo olemassa!"
      this_tribe_exists_already: "Yhteisö on jo olemassa! Haluatko liittyä siihen?"
    done:
      done: Valmis!
      tribe_created_successfully: "Olet onnistuneesti luonut uuden yhteisön."
      go_to_your_tribe: "Siirry yhteisön sivulle"
      we_will_contact_you_about_invoicing: "Otamme myöhemmin yhteyttä laskutukseen liittyen."
    index:
      find_your_local_tribe: "Löydä paikallinen yhteisösi"
      or_start_your_own: "...tai %{start_your_own_tribe_link}"
      start_your_own_tribe_link: "aloita oma!"
    select_pricing_plan:
      select_your_plan: "Valitse paketti"
      pick_one_of_the_options_below: "Valitse yksi alla olevista vaihtoehdoista."
      create_for_free: "Aloita ilmaiseksi"
      contact_us: "Ota yhteyttä"
      free_plan: "Ilmainen paketti"
      max_members: "Max. %{number} jäsentä"
      premium_plan: Palvelupaketti
      care_free_user_support: "Priorisoitu käyttäjätuki"
      create_your_tribe: "Luo yhteisö"
      professional_plan: "Mukautuva paketti"
      unlimited_members: "Rajoittamaton jäsenmäärä"
      intranet_integration: Intranet-integrointi
      no_charge: Ilmainen
      euros_per_month_premium: "%{price} euroa/kk (sis. ALV)"
      custom_domain: "Oma verkko-osoite"
      you_can_change_and_cancel: "Voit vaihtaa tai perua valitun paketin milloin vain."
      we_help_you_get_started: "Tuki aloitusvaiheessa"
      discounts_available_for_non_profits: "Tarjoamme 50% alennuksen voittoa tavoittelemattomille yhdistyksille"
    select_tribe_category_form:
      what_kind_of_tribe_do_you_want_to_create: "Millaisen yhteisön haluat luoda?"
      first_tell_us_what_kind_of_community_the_tribe_is_for_by_selecting_one_option_below: "Jos olet luomassa jakamistyhteisöä olemassa olevalle porukalle, valitse sopivin tyyppi alta."
      company: Yritys
      university: Yliopisto
      town: Kaupunki
      congregation: Seurakunta
      association: Yhdistys
      neighborhood: Kaupunginosa
      apartment_building: Taloyhtiö
      other: Muu
    new_tribe_form:
      create_a_tribe_in_a_minute: "Aloita uusi yhteisö minuutissa"
      welcome_now_create_your_tribe: "Tervetuloa %{name}! Aloita oman yhteisön luominen."
      name_of_your_tribe: "Yhteisön nimi"
      web_address_of_your_tribe: "Yhteisön nettiosoite"
      slogan_of_your_tribe: "Yhteisön iskulause"
      describe_your_tribe: "Kuvaile yhteisösi: mikä on yhteisön tarkoitus"
      create_your_tribe: "Luo yhteisö!"
      domain_invalid: "Osoitteessa saa olla vain kirjaimia (poislukien ääkköset), numeroita ja väli- ja alaviivoja."
      domain_taken: "Nimi on jo varattu. Koeta valita toinen nimi."
      address: "Yhteisön sijainti"
      select_main_language_of_your_tribe: "Valitse yhteisön ensisijainen kieli"
      language: Kieli
      restrict_tribe_to_invited_people: "Vain kutsutut käyttäjät voivat liittyä yhteisöön"
    signup_form:
      create_an_account: "Luo tunnus itsellesi"
      to_create_a_tribe_you_must_first_create_sharetribe_account: "Voit luoda uuden tunnuksen %{service_name_illative} alta tai"
      log_in_with_your_existing_account: "kirjaudu sisään olemassa olevalla tunnuksella"
      your_email: Sähköpostiosoitteesi
      your_university_email: "Yliopiston sähköpostiosoitteesi"
      your_company_email: Yrityssähköpostisi
      you_need_to_confirm: "Luodaksesi %{tribe_type}yhteisön sinun täytää vahvistaa %{tribe_type}sähköpostiosoitteesi."
      pick_username: "Valitse käyttäjätunnus"
      your_given_name: Etunimi
      your_family_name: Sukunimi
      your_password: "Valitse salasana"
      confirm_your_password: "Varmista salasana"
      email_in_use_message: "%{service_name_inessive} on jo tunnus tällä sähköpostiosoitteella. Jos sinulla on jo tunnus voit kirjautua sisään ylempänä olevasta linkistä. "
      invalid_email_ending_message: "Osoite vaikuttaa henkilökohtaiselta sähköpostilta. Sinun täytyy kirjautua %{community_category}sähköpostiosoitteella"
      log_in_here: "kirjaudu sisään tästä"
      existing_community_with_this_email: "Tälle %{community_category} on jo perustettu Sharetribe-yhteisö. Voit liittyä yhteisöön %{link}."
      here: tästä
      for_company: yritykselle
      for_university: yliopistolle
      for_town: kaupungille
      for_congregation: seurakunnalle
      for_association: yhdistykselle
      for_neighborhood: kaupunginosalle
      for_apartment_building: taloyhtiölle
      for_other: taholle
  community_memberships:
    new:
      welcome_fb_user: "Tervetuloa %{service_name_illative}, %{name}!"
      fb_join_accept_terms: "Liittyäksesi tähän yhteisöön sinun tulee vielä hyväksyä sen käyttöehdot."
      join_community: "Liittyminen yhteisöön '%{community}'"
      you_are_not_a_member_of_this_community: "Sinulla on käyttäjätunnus %{service_name_inessive}, mutta et vielä ole %{service_name}-yhteisön '%{community}' jäsen."
      you_can_join: "Voit liittyä yhteisöön hyväksymällä yhteisön käyttöehdot ja klikkaamalla alareunasta 'Liity yhteisöön' -nappia."
      you_can_join_email_confirmation: "Jotta voisit liittyä tähän yhteisöön, sinulla pitää olla voimassaoleva sähköpostiosoite, jonka pääte on %{email_ending}. Voit liittyä yhteisöön täyttämällä alla olevaan kenttään sähköpostiosoitteesi, hyväksymällä yhteisön käyttöehdot, klikkaamalla alareunasta 'Liity yhteisöön' -nappia ja klikkaamalla saapuvassa sähköpostissa olevaa vahvistuslinkkiä."
      you_can_join_email_confirmation_multiple_addresses: "Jotta voisit liittyä tähän yhteisöön, sinulla pitää olla jonkin sellaisen organisaation sähköpostiosoite, jonka jäsenille tämän yhteisön ylläpitäjä on sallinut liittymisen. Voit liittyä yhteisöön täyttämällä alla olevaan kenttään sähköpostiosoitteesi, hyväksymällä yhteisön käyttöehdot ja klikkaamalla alareunasta 'Liity yhteisöön' -nappia."
      you_can_join_with_invite_only: "Jotta voisit liittyä tähän yhteisöön, sinulla pitää olla kutsu joltakin toiselta yhteisön jäseneltä. Jos sinulla on kutsukoodi, voit liittyä tähän yhteisöön kirjoittamalla koodin alla olevaan kenttään, hyväksymällä yhteisön käyttöehdot ja klikkaamalla alareunasta 'Liity yhteisöön' -nappia."
      if_want_to_view_content: "Jos haluat nähdä mitä yhteisössä tapahtuu liittymättä siihen sinun täytyy"
      log_out: "kirjautua ulos"
      join_community_button: Liity
  dashboard:
    api:
      coming_soon: "Tulossa pian!"
    index:
      watch_the_video: "Katso video (englanninkielinen)"
      get_started: "ALOITA TÄSTÄ!"
      browse_communities_around_you: "liity lähellä olevaan yhteisöön"
      slogan: "Yhteisösi markkinapaikka verkossa."
      create_your_own: "Luo yhteisöllesi"
      sharing_website: "oma verkkotori"
      main_description: "%{service_name} on yhteisösi oma kanava, jonka avulla ihmiset voivat jakaa <br />tavaroita, palveluita ja kyytejä paikallisessa luotetussa ympäristössä."
      kassi_for_your_company: "...YRITYKSESSÄSI"
      kassi_for_your_company_description: "Haluatko tehdä yrityksestäsi yhteisöllisemmän? Haluatko auttaa työntekijöitäsi kohtaamaan toisensa ja vaihtamaan hiljaista tietoa? Haluatko vähentää yrityksesi päästöjä? %{service_name} on ratkaisu sinulle."
      kassi_for_your_city: "...KAUPUNGISSASI"
      kassi_for_your_city_description: "Haluatko tehdä kaupunginosistasi kukoistavia kyläyhteisöjä, joissa ihmiset tuntevat naapurinsa ja auttavat toisiaan tarpeen tullen? Haluatko auttaa ihmisiä parantamaan elinolosuhteitaan itse? %{service_name_genetive} avulla saavutat kaiken tämän."
      kassi_for_your_university: "...KORKEAKOULUSSASI"
      kassi_for_your_university_description: "Haluatko luoda eloisan kampusympäristön, jossa ihmiset tuntevat toisensa ja luottavat toisiinsa? Haluatko auttaa opiskelijoita ja henkilökuntaa säästämään aikaa, rahaa ja luontoa? Kokeile %{service_name_partitive} ja huomaa muutos!"
      want_kassi_for_your_community: "Haluatko %{service_name_genetive} yhteisösi käyttöön?"
      email_default_text: Sähköpostiosoitteesi
      send: Lähetä!
      or_drop_us_a_line: "...tai ota yhteyttä:"
      thanks_for_contacting_us: "Kiitos yhteydenotosta! Lähetämme sinulle mahdollisimman pian tietoa siitä, kuinka voit luoda oman %{service_name}-yhteisön."
      resources: RESURSSIT
      connect: YHTEYS
      about: TIETOA
      developers: KEHITTÄJILLE
      api: API
      blog: Blogi
      code: Lähdekoodi
      issue_tracker: Tehtävänhallinta
      product_of: "%{service_name_partitive} tekee"
      language: "Kieli:"
      new: UUTTA!
      new_text: "%{service_name} käytössä muutamissa <a href=\"http://www.sharetribe.com/fi/wdc\">Helsingin ja Lahden kaupunginosissa</a> sekä <a href=\"http://www.sharetribe.com/fi/okl\">Suomen Omakotiliiton jäsenyhdistyksissä</a>!"
      want_to_know_more: "Haluatko tietää lisää? %{read_our_faq_link} tai %{contact_us_link}."
      read_our_faq: "Lue usein kysytyt kysymykset"
      contact_us: "ota yhteyttä"
      why_you_really_should_have_a_tribe: "Miksi sinäkin tarvitset yhteisön jossa jakaa"
      an_example: "Esimerkki:"
      home: Etusivu
      faq: Tietoa
      browse_tribes: "Selaa yhteisöjä"
      pricing: Hinnat
      contact: "Ota yhteyttä"
      university_example_link: "<a href=\"http://aalto.sharetribe.com/fi\">Aalto-yliopiston Sharetribe </a>"
      company_example_link: "<a href=\"https://if.sharetribe.com/fi\">IF-vakuutusyhtiön Sharetribe </a>"
      city_example_link: "<a href=\"http://kallio.sharetribe.com/fi\">Kallion Sharetribe (Helsinki)</a>"
  emails:
    accept_reminder:
      remember_to_accept_offer: "Muistutus: hyväksy/hylkää käyttäjän %{sender_name} tarjous"
      remember_to_accept_request: "Muistutus: hyväksy/hylkää käyttäjän %{sender_name} pyyntö"
      you_can_accept_or_reject_offer_at: "Voit hyväksyä tai hylätä tarjouksen osoitteessa"
      you_can_accept_or_reject_request_at: "Voit hyväksyä tai hylätä pyynnön osoitteessa"
      you_have_not_yet_accepted_or_rejected_offer: "Et ole vielä hyväksynyt etkä hylännyt %{date} saamaasi tarjousta %{title}."
      you_have_not_yet_accepted_or_rejected_request: "Et ole vielä hyväksynyt etkä hylännyt %{date} saamaasi pyyntöä %{title}."
      show_thread: "Näytä viestiketju"
    braintree_account_approved:
      account_ready: "Voit nyt vastaanottaa maksuja"
      message: "Maksutietosi on nyt tarkistettu ja hyväksytty. Voit tästä lähetien vastaanottaa maksuja yhteisössä %{service_name}"
    confirm_reminder:
      you_have_not_yet_confirmed_or_canceled_request: "Et ole vielä merkinnyt käyttäjältä %{other_party_full_name} %{date} saamaasi pyyntöä '%{request_link}' toteutuneeksi tai toteutumattomaksi. Jos pyyntö on toteutettu, sinun kannattaa ilmoittaa siitä, jotta voit antaa palautetta tapahtuneesta käyttäjälle %{other_party_given_name}."
      remember_to_confirm_request: "Muista merkitä pyyntö toteutuneeksi tai toteutumattomaksi"
      if_will_not_happen_you_should_cancel: "Jos pyyntö syystä tai toisesta jää toteutumatta, voit %{cancel_it_link}."
      cancel_it_link_text: "peruuttaa sen"
    payment_reminder:
      remember_to_pay: "Maksumuistutus: %{listing_title}"
      you_have_not_yet_paid: "Et ole vielä suorittanut maksua liittyen ilmoitukseen %{listing_title}. Muista maksaa sovittu summa käyttäjälle %{other_party_name}."
      if_will_not_happen_you_should_cancel: "Voit myös halutessasi vielä %{cancel_it_link}."
      cancel_it_link_text: "peruuttaa tapahtuman"
    payment_settings_reminder:
      remember_to_add_payment_details: "Muistutus: Käy lisäämässä maksutietosi"
      you_have_added_listing_with_payment: "Olet lisännyt ilmoituksen %{listing_link}, jolla on hinta. Et ole kuitenkaan vielä syöttänyt maksutietojasi. Jotta voit vastaanottaa maksun ilmoituksestasi, käy täyttämässä maksutietosi."
      please_go_to_payment_settings: "Siirry %{payment_settings_link} ja täytä tarvittavat tiedot."
      payment_settings_link: maksutiedot-sivulle
    transaction_confirmed:
      here_is_a_message_from: "Tässä viesti käyttäjältä %{other_party_given_name}:"
      request_marked_as_confirmed: "Pyyntö merkitty toteutuneeksi - muistathan antaa palautetta"
      request_marked_as_canceled: "Pyyntö peruttu"
      has_marked_request_as_confirmed: "%{other_party_full_name} on merkinnyt pyynnön '%{request}' toteutuneeksi. Voit nyt antaa hänelle palautetta."
      has_marked_request_as_canceled: "%{other_party_full_name} on ilmoittanut, että pyyntö '%{request}' ei toteutunut. Voit silti antaa hänelle palautetta."
      giving_feedback_is_good_idea: "Palautteen antaminen kannattaa aina. Jos kaikki meni hyvin, voit palautteen avulla kertoa muille jäsenille, että %{other_party_given_name} on luotettava. Jos vastaan tuli ongelmia, niistä kannattaa myös mainita."
      give_feedback_to: "Anna palautetta käyttäjälle %{other_party_given_name}"
    confirmation_instructions:
      confirmation_instructions_signature: "Terveisin,<br/>%{service_name}-tiimi"
      welcome_to_kassi: "Tervetuloa %{service_name_illative}!"
      need_to_confirm: "Sinun täytyy vahvistaa sähköpostiosoitteesi klikkaamalla alla olevaa linkkiä"
      confirmation_link_text: "Vahvista sähköpostini"
      or_paste_link: "Vaihtoehtoisesti voit kopioida seuraavan linkin selaimesi osoitepalkkiin:"
      turning_on_confirmations_in_this_community: "Otamme käyttöön sähköpostivarmistukset tässä %{service_name}-yhteisössä."
    common:
      check_your_settings: "Tarkista asetuksesi"
      hey: "Hei %{name},"
      kassi_team: "%{service_name}-tiimi"
      thanks: "Terveisin,"
      want_to_control_emails: "Mistä kaikesta haluat %{service_name_genetive} lähettävän sinulle sähköpostimuistutuksen?"
      dont_want_to_receive_these_emails: "Etkö halua saada jatkossa näitä viestejä?"
      edit_your_email_settings_here: "Muokkaa sähköpostiasetuksiasi tästä"
      message_not_displaying_correctly: "Eikö tämä viesti näy oikein sähköpostissa?"
      view_it_in_your_browser: "Katso verkkoselaimellasi"
      or: tai
      unsubscribe_from_these_emails: "lopeta tällaisten viestien vastaanotto kokonaan"
    community_starter_email:
      subject: "Sharetriben uusi ilme - käyttäjämääräraja poistettu, yhteisön ilmeen muokkaus ja paljon muuta"
    conversation_status_changed:
      has_accepted_your_offer: "%{accepter} on hyväksynyt tarjouksesi '%{listing}'."
      has_accepted_your_request: "%{accepter} on hyväksynyt pyyntösi '%{listing}'."
      has_rejected_your_offer: "%{accepter} on hylännyt tarjouksesi '%{listing}'."
      has_rejected_your_request: "%{accepter} on hylännyt pyyntösi '%{listing}'."
      view_thread: "Näytä keskustelu"
      your_offer_was_accepted: "Tarjouksesi hyväksyttiin"
      your_offer_was_rejected: "Tarjouksesi hylättiin"
      your_request_was_accepted: "Pyyntösi hyväksyttiin"
      your_request_was_rejected: "Pyyntösi hylättiin"
      you_can_now_pay_to: "Voit nyt maksaa käyttäjän %{payment_receiver} pyytämän maksun."
      pay_now: "Maksa nyt"
    invitation_to_kassi:
      hi: Hei!
      you_have_been_invited_to_kassi: "%{inviter} on kutsunut sinut %{community} -yhteisöön."
      here_is_a_message_from: "%{inviter} lähetti sinulle seuraavan saateviestin:"
      join_now: "Liity yhteisöön"
      invitation_code: "Kutsukoodi: %{code}"
    new_badge:
      you_can_view_all_your_badges_in: "Näytä ansaitut ansiomerkit"
      you_have_achieved_a_badge: "Olet ansainnut ansiomerkin '%{badge_name}'!"
    new_comment:
      has_commented_your_listing_in_kassi: "%{author} on kommentoinut ilmoitustasi '%{listing}'"
      view_comment: "Näytä kommentti"
      you_have_a_new_comment: "%{author} on kommentoinut ilmoitustasi %{service_name_inessive}"
      listing_you_follow_has_a_new_comment: "%{author} on kommentoinut seuraamaasi ilmoitusta %{service_name_inessive}"
      has_commented_listing_you_follow_in_kassi: "%{author} on kommentoinut seuraamaasi ilmoitusta '%{listing}'."
    new_message:
      conversation_title: "Viestiketjun otsikko: %{title}"
      view_message: "Näytä viesti"
      has_sent_you_a_message_in_kassi: "%{sender} on lähettänyt sinulle viestin %{service_name_inessive}."
      you_have_a_new_message: "Viesti %{service_name_inessive} käyttäjältä %{sender_name}"
    new_payment:
      new_payment: "Olet saanut uuden maksusuorituksen"
      you_have_received_new_payment: "%{payer_full_name} on maksanut sinulle <b>%{payment_sum}</b> liittyen ilmoitukseen <b>%{listing_title}</b>. Tämä on kuitti maksusta."
    braintree_new_payment:
      product: ~
      price_payer_paid: ~
      service_fee: ~
      you_will_get: ~
    receipt_to_payer:
      receipt_of_payment: "Kuitti maksusta"
      you_have_made_new_payment: "Olet maksanut käyttäjälle %{recipient_full_name} <b>%{payment_sum}</b> liittyen ilmoitukseen <b>%{listing_title}</b>. Tämä on kuitti maksusta."
      product: Tuote
      total: Yhteensä
      price: Hinta
      service_fee: Palvelumaksu
    new_testimonial:
      has_given_you_feedback_in_kassi: "%{name} on antanut sinulle palautetta %{service_name_inessive}"
      you_can_give_feedback_to: "Voit antaa palautetta käyttäjälle %{name} osoitteessa"
      view_feedback: "Näytä palaute"
    new_update_to_listing:
      listing_you_follow_has_been_updated: "Seuraamasi ilmoitus on päivittynyt"
      has_updated_listing_you_follow_in_kassi: "%{author} on päivittänyt seuraamaasi ilmoitusta '%{listing}'."
      view_changes: "Näytä muutokset"
    community_updates:
      added_offer: "%{name_link} lisäsi tarjouksen:"
      added_request: "%{name_link} lisäsi pyynnön:"
      added_listing: "%{name_link} lisäsi ilmoituksen:"
      update_mail_title: "%{title_link} - uusimmat kuulumiset"
      title_link_text: "%{community_name}"
      intro_paragraph: "Tässä poimintoja siitä, mitä yhteisössä %{community_link} on tapahtunut viimeisen %{time_since_last_update} aikana."
      intro_paragraph_link_text: "%{community_name}"
      post_a_new_listing: "Lisää uusi ilmoitus!"
      reduce_email_footer_text: "Liikaa sähköpostia? %{settings_link} tai %{unsubscribe_link}."
      settings_link_text: "Säädä sähköpostit harvemmaksi"
      unsubscribe_link_text: "peruuta tämän sähköpostin tulo kokonaan"
    newsletter:
      weekly_news_from_kassi: "Viikon tapahtumat %{community}-%{service_name_inessive}"
      hi: "Hei %{name},"
      update_on_what_is_happening: "Tässä yhteenveto siitä, mitä %{community}-%{service_name_inessive} tapahtuu juuri nyt."
      newest_offers: "Muun muassa näitä tarjotaan:"
      newest_requests: "Muun muassa näitä tarvitaan"
      could_you_offer_something: "Voisitko tarjota muille jotain? Tai tarvitsetko jotain, mitä joku muu voisi tarjota?"
      add: Lisää
      an_offer: tarjous
      a_request: pyyntö
      to_kassi: "%{service_name_illative}"
      check_everything_that_others_are: "katso mitä muut"
      offering: tarjoavat
      requesting: pyytävät
      text_version_text: "Voisitko tarjota muille jotain? Tai tarvitsetko jotain, mitä joku muu voisi tarjota? Lisää tarjous tai pyyntö tai katso mitä muut tarjoavat tai pyytävät osoitteessa %{url}"
      occasional_newsletter_title: "Sharetribe uutiskirje"
    reply_to_contact_request:
      thank_you_for_your_interest: "Kiitos kiinnostuksestasi %{service_name_partitive} kohtaan!"
    reset_password_instructions:
      change_my_password: "Vaihda salasanani"
      reset_password_instructions: "<p>Olet ilmeisesti unohtanut käyttäjätunnuksesi tai salasanasi %{service_name}-palveluun. Tämä viesti auttaa sinua kirjautumaan jälleen sisään.</p><p>Käyttäjätunuksesi on: %{username}</p><p>Jos et muista salasanaasi, voit uusia sen klikkaamalla linkkiä: %{password_reset_link}</p><br/><p>Jos et itse pyytänyt tätä viestiä %{service_name}-palvelussa, sinun ei tarvitse reagoida tähän mitenkään. Salasanasi ei vaihdu, ellet itse vaihda sitä ylläolevan linkin kautta.</p>"
    testimonial_reminder:
      feedback_is_public_and_is_shown: "Palaute on julkista ja näkyy kaikille muille käyttäjille. Sen perusteella muut käyttäjät voivat arvioida, onko %{name} luotettava henkilö, ja kannattaako hänen kanssaan olla tekemisissä. Kannattaa siis aina muistaa antaa palautetta tapahtumista, ja muistuttaa myös toista osapuolta antamaan palautetta sinulle, jotta molempien pyynnöt ja tarjoukset sujuvat varmemmin myös jatkossa. Myös useimpien ansiomerkkien saamiseen vaaditaan hyväksytyn tapahtuman lisäksi positiivista palautetta toiselta osapuolelta."
      remember_to_give_feedback_to: "Muistutus: muistathan antaa palautetta käyttäjälle %{name}"
      you_have_not_given_feedback_yet: "Et ole vielä antanut palautetta käyttäjälle %{name} liittyen tapahtumaan '%{event}'"
    welcome_email:
      welcome_email_footer_text: "Millaisia sähköpostiviestejä haluat saada %{service_name_elative}? %{settings_link}"
      settings_link_text: "Tarkista sähköpostiasetuksesi"
      subject: "Tervetuloa yhteisöön %{community} - tässä muutama vinkki alkuun pääsemiseksi"
      welcome_some_tips: "Tervetuloa yhteisöön %{community_link}! Tässä muutama vinkki, joilla pääset alkuun."
      p_s_did_you_know: "P.S. Tiesitkö, että voit perustaa tällaisen verkkotorin ilmaiseksi mille tahansa paikalliselle yhteisölle johon kuulut? %{click_here_link} jos haluat tietää lisää!"
      click_here_link_text: "Klikkaa tästä"
      update_your_profile: "<strong>Päivitä käyttäjäprofiilisi.</strong> Jos lisäät oikean nimesi ja kuvasi ja kerrot jotain itsestäsi, vaikutat luotettavammalta muiden käyttäjien silmissä. Jos lisäät profiiliisi myös yhteystietosi, sinun ei tarvitse lisätä niitä erikseen jokaiseen ilmoitukseen."
      update_your_profile_link_text: "Päivitä käyttäjäprofiilisi tästä"
      add_something_you_could_offer: "<strong>Voisitko tarjota mulle jotain?</strong> Voisitko lainata sähköporaasi, tennismailaasi tai fonduepataasi? Pidätkö ompelusta, huonekalujen kokoamisesta tai tietokonehommista? Onko nurkissasi turhia tavaroita, joista haluaisit eroon? %{add_offer_link}"
      add_offer_link_text: "Lisää kaikista näistä ilmoitus %{service_name_illative}!"
      is_there_something_you_need: "<strong>Tarvitsetko jotain? </strong> Ehkä haluaisit jakaa kimppakyydin? Tai jonkin työkalun lainaan? Tai jonkun kävelyttämään koiraasi? Kokeile ensin hakea %{service_name_elative}: ehkä joku tarjoaa jo juuri sitä mitä tarvitset. Jos et löydä mitä etsit, voit %{add_request_link}."
      add_request_link_text: "lisätä uuden pyynnön"
      invite_your_friends_invite_only: "<strong>Levitä sanaa. </strong> Mitä enemmän ihmisiä %{service_name_inessive} on, sitä paremmin palvelu toimii kaikkien kannalta. Tähän yhteisöön voi liittyä ainoastaan saamalla kutsun toiselta jäseneltä. Tiedätkö jonkun, joka voisi olla kiinnostunut %{service_name_elative}? Tarjoa heille pääsy palveluun %{invite_link}. Jos haluat nähdä, keitä palvelussa on jäsenenä tällä hetkellä, %{member_list_link}."
      invite_your_friends: "<strong>Levitä sanaa. </strong> Mitä enemmän ihmisiä %{service_name_inessive} on, sitä paremmin palvelu toimii kaikkien kannalta. Tiedätkö jonkun, joka voisi olla kiinnostunut %{service_name_elative}? Kerro siitä heille %{invite_link} tai lähettämällä heille tämän linkin: %{url}. Jos haluat nähdä, keitä palvelussa on jäsenenä tällä hetkellä, %{member_list_link}."
      invite_link_text: "käyttämällä helppoa kutsulomakettamme"
      member_list_link_text: "voit selailla jäsenlistaa"
      go_explore: "<strong>Selaile ja tutustu! </strong> Katso mitä muut tarjoavat tai pyytävät tällä hetkellä %{service_name_inessive}. Ehkä löydät jotain mitä tarvitset. Ehkä voit tarjota apua jollekulle toiselle. Pidä hauskaa!"
      love_team: "Rakkaudella,<br /><i>%{service_name}-tiimi</i>"
      congrats_for_creating_community: "Perustit juuri yhteisön %{community} - tässä muutama vinkki alkuun pääsemiseksi"
      you_have_just_created_community: "Olet juuri perustanut yhteisön %{community_link}! Tässä muutama vinkki, joiden avulla pääset alkuun yhteisösi kanssa."
      you_now_have_admin_rights: "<b>Olet nyt tämän yhteisön ylläpitäjä. </b> Se tarkoittaa, että pystyt esimerkiksi muokkaamaan yhteisön tietoja ja ulkoasua. Voikin olla hyvä idea tehdä se heti ensimmäiseksi. Pääset muokkaamaan tietoja %{edit_community_details_link}. Jos haluaisit siirtää ylläpitäjän oikeudet jollekulle muulle, voit ilmoittaa siitä esimerkiksi vastaamalla tähän sähköpostiin."
      edit_community_details_link_text: "klikkaamalla tästä"
      add_content: "<strong>Lisää sisältöä. </strong> Paras tapa saada asiat liikkeelle on lisätä ensin itse palveluun jotain sisältöä. Näin muut yhteisöön saapuvat näkevät heti, että siellä tapahtuu jotain. Voisitko lainata sähköporaasi, tennismailaasi tai fonduepataasi? Pidätkö ompelusta, huonekalujen kokoamisesta tai tietokonehommista? Onko nurkissasi turhia tavaroita, joista haluaisit eroon? %{add_offer_link} Jos tarvitset jotain, voit %{add_request_link}."
      spread_the_word: "<strong>Levitä sanaa. </strong> Jotta saisit yhteisöön vipinää, sinun kannattaa kutsua sinne tuntemiasi ihmisiä. Muutamia ideoita: 1) Lähetä tietoa palvelusta sähköpostilistoille. 2) Jaa tämä linkki Facebookissa, Twitterissä tai muussa sosiaalisen median palvelussa: %{url}. 3) Lähetä kutsuja sähköpostitse %{invite_link}. 4) Kerro palvelusta ihmisille kasvokkain tavatassesi heitä."
      spread_the_word_invite_only: "<strong>Levitä sanaa. </strong> Olet valinnut yhteisön asetukset siten, että siihen voi liittyä ainoastaan, jos saa kutsun toiselta jäseneltä. Saadaksesi yhteisöön lisää jäseniä sinun pitää siis lähettää kutsuja tuntemillesi ihmisille. Voit lähettää kutsuja %{invite_link}."
      have_fun: "Pidä hauskaa %{service_name_genetive} parissa. Toivottavasti yhteisösi alkaa kukoistaa!"
  error_messages:
    listings:
      departure_time: "Lähtöaika ei voi olla aikaisempi kuin nykyhetki eikä yli vuoden päässä nykyhetkestä."
      share_type: "Valitse yksi vaihtoehdoista."
      valid_until: "Viimeinen voimassaolopäivä ei voi olla aikaisempi kuin nykyhetki eikä yli kuuden kuukauden päässä nykyhetkestä."
      price: "Hinnan on oltava positiivinen kokonaisluku."
      minimum_price: "Minimihinta on %{minimum_price} %{currency}."
    testimonials:
      you_must_explain_not_neutral_feedback: "Jos haluat antaa jonkin muun arvosanan kuin odotusten mukaan, sinun pitää perustella arvosanasi."
      you_must_select_a_grade: "Muistathan kertoa, oliko kokemuksesi positiivinen vai negatiivinen."
  error_pages:
    back_to_kassi_front_page: "Takaisin etusivulle"
    error_404:
      if_you_believe: "Jos arvelet, että osoite on oikein ja sillä pitäisi saada näkyviin sisältöä, auta meitä paikallistamaan virhe kertomalla alla olevalla lomakkeella, mikä osoite on kyseessä, ja mitä kyseisellä sivulla pitäisi näkyä."
      page_can_not_be_found: "Sivua ei löydy!"
      page_you_requested_can_not_be_found: "Haluamaasi osoitetta ei löydy. Oletko varma, että kirjoitit osoitteen oikein?"
    error_404_title: "sivua ei löydy"
    error_500:
      help_us_find_the_problem: "Voit auttaa virheiden etsinnässä kertomalla alla olevalla lomakkeella, missä tilanteessa virhe ilmeni."
      page_loading_failed: "Sivun lataus ei onnistunut!"
      reload_refresh: "Sivun uudelleen lataaminen (reload/refresh-nappi) auttaa useimmiten pääsemään sivulle, jolle yritit. Yritämme selvittää ongelman syyn ja korjata sen mahdollisimman pian."
    error_500_title: "sivun lataus ei onnistunut"
    error_description: "Virheen kuvaus"
    no_javascript:
      javascript_is_disabled_in_your_browser: "Javascript ei ole päällä selaimessasi"
      kassi_does_not_currently_work_without_javascript: "%{service_name} ei toimi oikein ilman javascriptiä. Kokeile asettaa javascript-tuki päälle selaimesi asetuksista ja kokeile ladata tämä sivu uudestaan."
      kassi_does_not_currently_work_without_javascript_dashboard: "%{service_name} ei valitettavasti tällä hetkellä toimi ilman javascriptiä. Kokeile asettaa javascript-tuki päälle selaimesi asetuksista ja ladata tämä sivu uudestaan. Jos ehdottomasti haluaisit käyttää %{service_name_partitive} ilman javascriptiä, %{contact_us}."
      contact_us: "ota yhteyttä"
      send_feedback: "Lähetä palaute"
      your_feedback_to_admins: "Palautteesi ylläpidolle"
    send: Lähetä
    your_email_address: Sähköpostiosoitteesi
  event_feed_events:
    accept:
      has_accepted_lend_item: "%{offerer_name} lainasi tavaran %{listing_title} käyttäjälle %{requester_name} %{time_ago}."
      has_accepted_borrow_item: "%{offerer_name} lainasi tavaran %{listing_title} käyttäjälle %{requester_name} %{time_ago}."
      has_accepted_rent_out_item: "%{offerer_name} vuokrasi tavaran %{listing_title} käyttäjälle %{requester_name} %{time_ago}."
      has_accepted_rent_item: "%{offerer_name} vuokrasi tavaran %{listing_title} käyttäjälle %{requester_name} %{time_ago}."
      has_accepted_give_away_item: "%{offerer_name} antoi tavaran %{listing_title} käyttäjälle %{requester_name} %{time_ago}."
      has_accepted_receive_item: "%{offerer_name} antoi tavaran %{listing_title} käyttäjälle %{requester_name} %{time_ago}."
      has_accepted_sell_item: "%{offerer_name} myi tavaran %{listing_title} käyttäjälle %{requester_name} %{time_ago}."
      has_accepted_buy_item: "%{offerer_name} myi tavaran %{listing_title} käyttäjälle %{requester_name} %{time_ago}."
      has_accepted_trade_item: "%{offerer_name} vaihtoi tavaran %{listing_title} käyttäjän %{requester_name} kanssa %{time_ago}."
      has_accepted_sell_housing: "%{offerer_name} myi tilan %{listing_title} käyttäjälle %{requester_name} %{time_ago}."
      has_accepted_buy_housing: "%{offerer_name} myi tilan %{listing_title} käyttäjälle %{requester_name} %{time_ago}."
      has_accepted_rent_out_housing: "%{offerer_name} vuokrasi tilan %{listing_title} käyttäjälle %{requester_name} %{time_ago}."
      has_accepted_rent_housing: "%{offerer_name} vuokrasi tilan %{listing_title} käyttäjälle %{requester_name} %{time_ago}."
      has_accepted_favor: "%{offerer_name} tarjosi palveluksen %{listing_title} käyttäjälle %{requester_name} %{time_ago}."
      has_accepted_rideshare: "%{offerer_name} sopi kyydistä %{listing_title} käyttäjän %{requester_name} kanssa %{time_ago}."
    join:
      joined_kassi: "%{name} liittyi %{community_name} %{service_name_illative} %{time_ago}."
    login:
      logged_in_to_kassi: "%{name} kirjautui sisään %{service_name_illative} %{time_ago}."
    comment:
      commented: "%{commenter_name} kommentoi ilmoitustasi %{listing_title} %{time_ago}."
      offer_partitive: tarjousta
      request_partitive: pyyntöä
  header:
    about: Tietoa
    home: Etusivu
    members: Yhteisö
    new_listing: "Uusi ilmoitus"
    mobile_version: Mobiiliversio
    offers: Tarjotaan
    requests: Tarvitaan
    search_kassi: "Hae %{service_name_elative}"
    create_new_marketplace: "Luo uusi verkkotori"
    contact_us: "Ota yhteyttä"
    profile: "Oma profiili"
    invite: Kutsu
  homepage:
    additional_private_listings_slate:
      additionally_one_private_offer_exists: "Lisäksi palvelussa on <b>yksi muu tarjous</b>,"
      additionally_one_private_request_exists: "Lisäksi palvelussa on <b>yksi muu pyyntö</b>,"
      additionally_some_private_offers_exist: "Lisäksi palvelussa on <b>%{number_of_listings} muuta tarjousta</b>,"
      additionally_some_private_requests_exist: "Lisäksi palvelussa on <b>%{number_of_listings} muuta pyyntöä</b>,"
    blank_slate:
      add_first: "Lisää ensimmäinen!"
      but_that_is_visible_only_to_registered_members: "mutta se on näkyvissä vain kirjautuneille käyttäjille."
      but_those_are_visible_only_to_registered_members: "mutta ne näkyvät vain kirjautuneille käyttäjille."
      create_new_account_for_yourself: "Luo itsellesi tili"
      examples_of_what_you_could_offer_to_others: "Esimerkkejä siitä mitä voisit tarjota muille"
      examples_of_what_you_could_request_to_others: "Esimerkkejä siitä mitä voisit pyytää muilta"
      favor_offer_list: "tietokoneapu, vaatteiden kunnostus, leivonta, pyörän huolto"
      favor_request_list: "lasten vahtiminen, soittotunnit, koiran ulkoilutus, ruohonleikkuu"
      favors_to_offer: "Apua: "
      favors_to_request: "Apua: "
      item_offer_list: "työkalut, urheiluvälineet, naamiaisasut, retkeilytarvikkeet"
      item_request_list: "työkalut, harrastusvälineet, naamiaisasut, retkeilytarvikkeet"
      items_to_offer: "Lainatavaroita: "
      items_to_request: "Lainatavaroita: "
      log_in: "kirjaudu sisään!"
      no_offers_visible_unless_logged_in: "Ei yhtään tarjottua palvelusta, tavaraa tai kyytiä näkyvissä kirjautumattomille käyttäjille."
      no_open_offers_currently: "Ei yhtään tarjottua palvelusta, tavaraa tai kyytiä avoinna."
      no_open_requests_currently: "Ei yhtään tavara-, palvelus- tai kyytipyyntöä avoinna."
      no_requests_visible_unless_logged_in: "Ei yhtään palvelus-, tavara- tai kyytipyyntöä näkyvissä kirjautumattomille käyttäjille."
      one_private_offer_exists: "Palvelussa on jo <b>yksi tarjous</b>,"
      one_private_request_exists: "Palvelussa on jo <b>yksi pyyntö</b>,"
      ride_offer: "Kyyditystä lasten harrastuksiin"
      ride_request: "Kyyti töihin"
      some_private_offers_exist: "Palvelussa on jo <b>%{number_of_listings} tarjousta</b>,"
      some_private_requests_exist: "Palvelussa on jo <b>%{number_of_listings} pyyntöä</b>,"
    custom_filters:
      update_view: "Päivitä näkymä"
    event_feed:
      latest_events: "Mitä %{service_name_inessive} tapahtuu"
    grid_item:
      processing_uploaded_image: "(Ladatun kuvan käsittely kesken...)"
    index:
      no_listings_with_your_search_criteria: "Antamillasi hakuehdoilla ei löytynyt yhtään ilmoitusta."
      no_listings_notification: "Ei ilmoituksia. %{add_listing_link}."
      add_listing_link_text: "Lisää uusi ilmoitus"
      available_on_the_app_store: "Saatavilla App Storesta"
      private_listing_notification: "Tässä yhteisössä on yhteensä %{listing_count}. Näistä %{private_listing_count} näkyy ainoastaan yhteisön jäsenille. Jos haluat nähdä myös vain yhteisön jäsenille näkyvät ilmoitukset, sinun pitää %{log_in_link}."
      open_listing: "avoin ilmoitus"
      open_listings: "avointa ilmoitusta"
      private_listing_notification_log_in: "kirjautua sisään"
      is: "on"
      are: ovat
      what_do_you_need: "Mitä tarvitset?"
      post_new_listing: "Lisää uusi ilmoitus!"
      are_offering: tarjoavat
      add_news_item: "Lisää uutinen"
      inform_others_about_events: "Yhteisön uusimmat uutiset ja tapahtumat."
      lend_rent_help_carpool: "Myy, lainaa, auta, kyyditse"
      loading_more_content: "Ladataan lisää"
      more_events: "Lisää tapahtumia..."
      news: Uutiset
      no_news: "Ei uutisia"
      more_news: "Lisää uutisia"
      or: ja
      or_see_what_the_others: "...tai katso mitä muut"
      recent_events: "Uusimmat tapahtumat"
      requesting: tarvitsevat
      teaser_text: "%{service_name} on %{community}-yhteisön oma palvelu, jossa voit lainata, vuokrata, antaa ja myydä tavaroita, auttaa ja pyytää apua tai järjestää kimppakyytejä. Voisitko lainata muille tavaroita tai auttaa heitä?"
      tell_it_here: "Kerro se täällä!"
      welcome_to_new_kassi: "%{service_name} on uudistunut!"
      no_reviews: "Ei palautteita"
      no_image: "Ei kuvaa"
      filter: Suodata
      this_is_private_community: "Sinun täytyy liittyä yhteisöön nähdäksesi sen sisällön."
    invitation_form:
      invite_your_friends: "Kutsu kaverisi %{service_name_illative}!"
      invite_your_neighbors: "Kutsu naapurisi %{service_name_illative}!"
      email: "Kutsuttavan sähköpostiosoite"
      message: "Viesti kutsuttavalle"
      send_invitation: "Lähetä kutsu"
      add_as_many_emails_as_you_want: "Lisää kutsuttavien sähköpostiosoitteet alla olevaan kenttään. Jos lisäät enemmän kuin yhden osoitteen, erota osoitteet pilkulla."
      invitation_emails_field_placeholder: "kaveri1@esimerkki.fi, kaveri2@esimerkki.fi, ..."
      invitation_message_field_placeholder: "Tämä palvelu on mahtava, kannattaa ehdottomasti liittyä!"
      errors_in_emails: "Tarkista että antamasi osoitteet ovat toimivia sähköpostiosoitteita. Jos osoitteita on useampi, tarkista että ne on erotettu pilkulla."
    list_item:
      review: palaute
      reviews: palautetta
    news_item:
      show_less: "Näytä vähemmän"
      show_more: "Näytä lisää"
    poll_form:
      poll: "Kysely:"
      comment: "Kommentti:"
      answer: Vastaa
      results: Tulokset
      poll_answer: vastaus
      poll_answers: vastausta
    profile_info_empty_notification:
      add_your_info: "Lisää tietosi"
      add_a_profile_picture: "Lisää profiilikuva"
      you_have_not_added_your_info: "Et ole lisännyt %{service_name_illative} yhteystietojasi. Lisää tietosi, niin muiden on helpompi ottaa sinuun yhteyttä. Muista myös lisätä itsestäsi kuva, niin muiden on helpompi luottaa sinuun."
      add_your_info_link: "Lisää tietosi %{service_name_illative}"
    recent_listing:
      please_offer: Tarjoa
      comment: kommentti
      comments: kommenttia
    filters:
      show: "Näytä:"
      search: Hae
      map: "Näytä kartta"
      list: "Näytä lista"
      map_button: Kartta
      grid_button: Ruudukko
      list_button: Lista
      all_listing_types: "Kaikki ilmoitustyypit"
      all_categories: "Kaikki ilmoituskategoriat"
  infos:
    about:
      default_about_text_title: "Mikä on Sharetribe?"
      default_about_text: "Tämä sivusto on luotu Sharetribe-alustalla. Sharetriben avulla kuka tahansa voi perustaa oman verkkotorin. Haluaisitko perustaa tällaisen sivuston omalle yhteisöllesi? Se on ilmaista ja onnistuu minuutissa. %{click_here_link}"
      click_here_link_text: "Lue lisää!"
  layouts:
    no_tribe:
      inbox: Postilaatikko
      settings: Asetukset
      feedback: "Ota yhteyttä"
    admin:
      admin: "%{service_name_genetive} ylläpitonäkymä"
      back_to_kassi: "Takaisin %{service_name_illative}"
      tribe_info: "Yhteisön perustiedot"
      news_items: Uutiset
      polls: Kyselyt
    application:
      join_this_community: Liity
      read_more: "Lue lisää"
      feedback: "Palaute ylläpidolle"
      default_feedback: "Tee kehitysehdotus, ilmoita virheestä, kerro mielipiteesi palvelusta tai ota yhteyttä muuten vain!"
      feedback_forum: "palautefoorumiltamme,"
      feedback_handle: Palaute
      give_feedback: "Anna palautetta %{service_name_elative}"
      keywords: "%{service_name}, Kassi, palvelus, tavara, kimppakyyti, asuminen, pyydetään, tarjotaan, lainataan, vuokrataan, vaihdetaan, ostetaan, myydään, annetaa, lahjoitetaan, annetaan, ekologisuus, yhteisö, verkkoyhteisö"
      meta_description: "%{service_name} on verkkopalvelu, jonka avulla yhdistysten ja muiden yhteisöjen jäsenet voivat tehdä toisilleen palveluksia, ostaa, myydä ja lainata tavaroita, järjestää kimppakyytejä sekä paljon muuta."
      or_check_our: "...tai tarkista"
      send_feedback_to_admin: "Lähetä palaute ylläpidolle"
      to_see_what_others_have_suggested: "mitä muut ovat sanoneet."
      your_email_address: "Sähköpostiosoitteesi (vapaaehtoinen)"
      connect: Liity
      invite_your_friends: "Kutsu kaverisi!"
      invite_your_neighbors: "Kutsu naapurisi!"
      invite_your_friends_description: "Mitä enemmän ihmisiä on mukana, sitä hyödyllisempi %{service_name} on."
      invite_your_friends_invite_only_description: "Tähän yhteisöön voi liittyä vain jos saa kutsun toiselta jäseneltä."
      join_without_facebook: "...tai vaihtoehtoisesti %{join_without_facebook_link}"
      join_without_facebook_link: "liity käyttämättä Facebook-tunnuksia"
    conversations:
      messages: Viestit
      notifications: Tiedotteet
      received: Saapuneet
      sent: Lähetetyt
    dashboard:
      title: "%{service_name} - jaa tavaroita, palveluksia ja kyytejä paikallisyhteisössäsi!"
    global-header:
      select_language: "Valitse kieli"
    infos:
      about: "Tietoa palvelusta"
      how_to_use: "Miten palvelu toimii"
      info_about_kassi: "Tietoa %{service_name_elative}"
      news: Uutiset
      register_details: Rekisteriseloste
      terms: Käyttöehdot
    logged_in:
      admin: Ylläpito
      go_to_your_profile_page: Profiili
      hi: Hei
      login: "Kirjaudu sisään"
      logout: "Kirjaudu ulos"
      notifications: Tiedotteet
      requests: Kutsut
      settings: Asetukset
      sign_up: "Luo uusi tunnus"
    logged_in_messages_icon:
      messages: Viestit
    logged_in_notifications_icon:
      notifications: Tiedotteet
    mobile_logged_in:
      admin: Ylläpito
      go_to_your_profile_page: Profiili
      hi: Hei
      login: "Kirjaudu sisään"
      logout: "Kirjaudu ulos"
      notifications: Tiedotteet
      requests: Kaverikutsut
      settings: Asetukset
      sign_up: "Luo uusi tunnus"
    notifications:
      test_welcome_email_delivered_to: "Testisähköposti lähetettiin osoitteeseen %{email}."
      something_went_wrong: "Jotain meni vikaan"
      community_updated: "Yhteisön tiedot päivitetty."
      community_update_failed: "Yhteisön tietojen päivittäminen epäonnistui."
      account_creation_succesful_you_still_need_to_confirm_your_email: "Käyttäjätunnus luotu. Seuraavaksi sinun pitää vielä varmistaa sähköpostiosoitteesi."
      community_joined_succesfully_you_still_need_to_confirm_your_email: "Yhteisöön liittyminen onnistui. Seuraavaksi sinun pitää vielä varmistaa sähköpostiosoitteesi."
      comment_cannot_be_empty: "Et voi lähettää tyhjää kommenttia"
      comment_sent: "Kommentti lähetetty"
      confirmation_link_is_wrong_or_used: "Vahvistuslinkki on jo käytetty tai siinä on jokin vika. Yritä kirjautua sisään tai lähetä palautetta jos ongelma ei ratkea."
      additional_email_confirmed: "Antamasi sähköpostiosoite on nyt vahvistettu."
      could_not_get_email_from_facebook: "Ei saatu sähköpostiosoitetta Facebookista, eikä uuden tunnuksen luonti onnistu ilman sitä."
      create_new_listing: "Lisää uusi ilmoitus"
      create_one_here: "luoda uuden"
      email_confirmation_sent_to_new_address: "Sähköpostivarmistus lähetetty uuteen osoitteeseen."
      email_not_found: "Antamaasi sähköpostiosoitetta ei löytynyt %{service_name_genetive} tietokannasta."
      error_with_session: "Virhe istunnon käsittelyssä."
      feedback_considered_spam: "Jokin palautteen sisällössä esti tallentamisen. Yritä uudelleen tai käydä palautefoorumia."
      feedback_not_saved: "Palautteen lähettäminen epäonnistui."
      feedback_saved: "Kiitos palautteestasi! Otamme sinuun yhteyttä mahdollisimman pian."
      feedback_sent_to: "Palaute lähetetty käyttäjälle %{target_person}."
      feedback_skipped: "Palaute ohitettu"
      invitation_cannot_be_sent: "Kutsua ei voitu lähettää"
      invitation_sent: "Kutsu lähetetty"
      inviting_new_users_is_not_allowed_in_this_community: "Uusien käyttäjien kutsuminen ei ole sallittua tässä %{service_name}-yhteisössä"
      login_again: "Kirjaudu uudestaan."
      login_failed: "Kirjautuminen epäonnistui. Syötithän tunnuksen ja salasanan oikein."
      account_creation_successful: "Tervetuloa %{service_name_illative}, %{person_name}!"
      account_deleted: "Käyttäjätilisi on nyt poistettu."
      login_successful: "Tervetuloa, %{person_name}!"
      logout_successful: "Olet kirjautunut ulos %{service_name_elative}. Tervetuloa uudestaan!"
      news_item_created: "Uutinen luotu"
      news_item_creation_failed: "Uutisen luominen epäonnistui"
      news_item_update_failed: "Uutisen muokkaus epäonnistui"
      news_item_updated: "Uutinen tallennettu"
      news_item_deleted: "Uutinen poistettu"
      offer_accepted: "Tarjous hyväksytty"
      offer_confirmed: "Tarjous merkitty toteutuneeksi"
      offer_closed: "Tarjous suljettu"
      listing_created_successfully: "Ilmoitus tallennettu. %{new_listing_link}."
      offer_rejected: "Tarjous hylätty"
      offer_canceled: "Tarjous peruttu"
      listing_updated_successfully: "Ilmoitus päivitetty onnistuneesti"
      only_kassi_administrators_can_access_this_area: "Vain %{service_name_genetive} ylläpitäjillä on pääsy tähän sisältöön"
      only_listing_author_can_close_a_listing: "Vain ilmoituksen laatija voi sulkea ilmoituksen."
      only_listing_author_can_edit_a_listing: "Vain ilmoituksen laatija voi muokata ilmoitusta."
      payment_successful: "Maksu suoritettu"
      payment_canceled: "Maksaminen peruutettu"
      error_in_payment: "Virhe maksun käsittelyssä. Jos et maksanut vielä, yritä uudelleen. Jos maksoit, ota yhteys ylläpitoon."
      cannot_receive_payment: "Toisen osapuolen tunnukselle, ei voida tällä hetkellä välittää maksuja. Ole hyvä ja ota yhteys ylläpitoon asian selvittämiseksi."
      payment_waiting_for_later_accomplishment: "Muista maksaa maksu tilisiirron tiedoilla. Tämän jälkeen saat kuitin ja tieto maksusta välittyy myyjälle."
      password_recovery_sent: "Ohjeet salasanan vaihtamiseen on lähetetty sähköpostiisi."
      person_activated: "Käyttäjä aktivoitu"
      person_deactivated: "Käyttäjä muutettu epäaktiiviseksi"
      person_updated_successfully: "Tiedot päivitetty"
      poll_answered: "Vastaus lähetetty"
      poll_could_not_be_answered: "Vastauksen lähettäminen ei onnistunut"
      poll_created: "Kysely luotu"
      poll_creation_failed: "Kyselyn luonti epäonnistui"
      poll_update_failed: "Kyselyn päivittäminen epäonnistui"
      poll_updated: "Kysely päivitetty"
      poll_deleted: "Kysely poistettu"
      read_more: "Lue lisää!"
      registration_considered_spam: "Rekisteröityminen ei onnistunut. Ota yhteys ylläpitoon ylälaidan palautenapilla ja mainitse \"email2 virhe\"."
      reply_cannot_be_empty: "Et voi lähettää tyhjää viestiä"
      reply_sent: "Vastaus lähetetty"
      request_accepted: "Pyyntö hyväksytty"
      request_confirmed: "Pyyntö merkitty toteutuneeksi"
      request_closed: "Pyyntö suljettu"
      request_rejected: "Pyyntö hylätty"
      request_canceled: "Pyyntö peruttu"
      message_sent: "Viesti lähetetty"
      this_content_is_not_available_in_this_community: "Pyytämääsi sivua ei löydy tästä %{service_name}-yhteisöstä."
      unknown_error: "Tuntematon virhe. Voit auttaa selvittämisessä lähettämällä palautetta siitä mitä tapahtui."
      update_error: "Tietojen päivitys ei onnistunut, yritä uudelleen hetken kuluttua"
      welcome_message: "Tervetuloa %{service_name_illative}! %{service_name} on palvelu, jonka avulla %{community}-yhteisön jäsenet voivat tehdä toisilleen palveluksia, ostaa, myydä ja lainata tavaroita, järjestää kimppakyytejä sekä paljon muuta."
      you_are_not_allowed_to_give_feedback_on_this_transaction: "Sinulla ei ole oikeuksia antaa palautetta tästä tapahtumasta"
      you_are_not_authorized_to_do_this: "Sinulla ei ole oikeuksia tähän operaatioon"
      you_are_not_authorized_to_view_this_content: "Sinulla ei ole oikeuksia tähän sisältöön"
      send_instructions: "Saat hetken kuluttua sähköpostiisi ohjeet salasanan vaihtoon."
      you_cannot_reply_to_a_closed_offer: "Et voi vastata suljettuun tarjoukseen"
      you_cannot_reply_to_a_closed_request: "Et voi vastata suljettuun pyyntöön"
      you_cannot_send_message_to_yourself: "Et voi lähettää viestiä itsellesi"
      you_followed_listing: "Aloit seurata ilmoitusta"
      you_have_already_given_feedback_about_this_event: "Olet jo antanut palautetta tästä tapahtumasta"
      you_are_now_member: "Yhteisöön liittyminen onnistui. Tervetuloa!"
      you_are_already_member: "Olet liittynyt tähän %{service_name}-yhteisöön jo aiemmin. Tervetuloa takaisin!"
      you_must_log_in_to_create_new_listing: "Sinun pitää kirjautua sisään %{service_name_illative}, jotta voisit luoda uuden tarjouksen. Jos sinulla ei ole vielä tunnusta, voit %{sign_up_link}."
      additional_email_confirmed_dashboard: "Sähköpostiosoitteesi on nyt vahvistettu."
      you_must_log_in_to_give_feedback: "Sinun on kirjauduttava sisään jotta voisit antaa palautetta"
      you_must_log_in_to_invite_new_users: "Sinun on kirjauduttava sisään jotta voisit kutsua uusia käyttäjiä"
      you_must_log_in_to_send_a_comment: "Sinun pitää kirjautua sisään jotta voisit kirjoittaa uuden kommentin"
      you_must_log_in_to_send_a_message: "Sinun pitää kirjautua sisään %{service_name_illative}, jotta voisit lähettää viestin toiselle käyttäjälle."
      you_must_log_in_to_view_this_content: "Pyytämäsi sisältö on näkyvissä ainoastaan kirjautuneille käyttäjille"
      you_must_log_in_to_view_this_page: "Sinun pitää kirjautua sivun nähdäksesi pyytämäsi sivun"
      you_must_log_in_to_view_your_inbox: "Sinun pitää kirjautua sisään %{service_name_illative}, jotta voit nähdä uusimmat viestisi."
      you_must_log_in_to_view_your_settings: "Sinun pitää kirjautua sisään %{service_name_illative}, jotta voit nähdä asetuksesi."
      you_must_log_in_to_add_news_item: "Sinun pitää kirjautua sisään %{service_name_illative}, jotta voisit luoda uuden uutisen."
      you_must_log_in_to_change_profile_settings: "Sinun pitää kirjautua sisään %{service_name_illative}, jotta voit muuttaa profiiliasetuksia."
      you_must_log_in_to_change_payment_settings: ~
      you_need_to_confirm_your_account_first: "Sinun täytyy varmistaa sähköpostiosoitteesi ennen kuin voit jatkaa."
      you_must_fill_all_the_fields: "Kaikki kentät täytyy täyttää"
      you_unfollowed_listing: "Ilmoituksen seuraaminen lopetettu"
      joining_community_failed: "Yhteisöön liittyminen epäonnistui"
      can_not_login_with_private_user: "Et voi kirjautua tähän yksityishenkilön tunnuksilla. Kirjaudu organisaatiotunnuksella tai luo uusi tunnus."
      can_not_delete_email: "Et voi poistaa valitsemaasi sähköpostiosoitetta."
      user_does_not_have_email_to_delete: "Et omista sähköpostiosoitetta, jota yrität poistaa."
      email_deleted: "Sähköpostiosoite poistettu"
      payment_details_add_successful: ~
      payment_details_add_error: ~
    profile_extras_header:
      back_to_profile_of_person: "Takaisin käyttäjän profiiliin"
      badges: Ansiomerkit
      testimonials: "Saatu palaute"
    settings:
      account: "Tilin tiedot"
      notifications: Tiedotteet
      profile: "Profiilin tiedot"
      settings: Asetukset
      payments: Maksutiedot
  listings:
    bubble_listing_not_visible:
      listing_not_visible: "Sinulla ei ole oikeuksia nähdä tätä ilmoitusta."
    comment:
      wrote: kirjoitti
      send_private_message: "Lähetä yksityisviesti käyttäjälle %{person}"
    comment_form:
      ask_a_question: "Kommentoi ilmoitusta tai kysy lisätietoja. Kommenttisi näkyy muille käyttäjille."
      log_in: "kirjautua sisään"
      send_comment: "Lähetä kommentti"
      to_send_a_comment: "jotta voisit kommentoida ilmoitusta."
      write_comment: "Kirjoita uusi kommentti:"
      you_cannot_send_a_new_comment_because_listing_is_closed: "Et voi lähettää uutta kommenttia koska ilmoitus on suljettu."
      you_must: "Sinun täytyy"
      subscribe_to_comments: "Ilmoita minulle uusista kommenteista ja päivityksistä"
    edit:
      edit_listing: "Muokkaa ilmoitusta"
    edit_links:
      close_listing: "Sulje ilmoitus"
      edit_listing: "Muokkaa ilmoitusta"
      reopen_listing: "Avaa ilmoitus uudelleen"
    follow_links:
      follow: "Seuraa ilmoitusta"
      unfollow: "Lopeta ilmoituksen seuraaminen"
    form:
      custom_field_partials:
        dropdown:
          select_one___: "Valitse yksi..."
      departure_time:
        at: Kellonaika
        departure_time: Lähtöaika
      departure_time_radio_buttons:
        repeated: "Toistuva (kerro ajat ja päivät kohdassa 'tarkempi kuvaus')"
      description:
        detailed_description: "Tarkempi kuvaus"
      destination:
        destination: Määränpää
      form_content:
        favor: Apua
        housing: Tilan
        item: Tavaran
        offer_something: "Tarjoa jotain"
        request_something: "Pyydä jotain"
        rideshare: Kimppakyydin
        i_want_to_offer: "Voin tarjota muille..."
        i_want_to_request: Tarvitsen...
      googlemap:
        googlemap_copy: "Päätepisteet kartalta"
        googlemap_description: Karttanäkymä
        googlemap_updatemap: "Päivitä karttaa"
      images:
        image: Kuva
        no_file_selected: "Ei tiedostoa valittuna"
        remove_image: "Poista kuva"
        select_file: "Valitse tiedosto"
      location:
        location: Sijainti
      price:
        price: Hinta
        per: per
        mass: "kpl, kg, l, m2, ..."
        time: "tunti, päivä, kk ..."
        long_time: "vko, kk, ..."
        service_fee_will_be_added: "Hintaan lisätään palvelumaksu %{fee}%."
        after_service_fee_you_will_get: ~
        price_excludes_vat: "Merkitse tähän alv 0 -hinta."
      origin:
        location: Sijainti
        origin: Lähtöpaikka
      send_button:
        save_listing: "Tallenna ilmoitus"
      share_type:
        select: Valitse
        borrow: "Halutaan lainata"
        buy: Ostetaan
        give_away: Annetaan
        lend: "Annetaan lainaan"
        offer_type: Tarjoustapa
        receive: "Otetaan vastaan"
        rent: "Halutaan vuokrata"
        rent_out: "Annetaan vuokralle"
        request_type: Pyyntötapa
        sell: Myydään
        share_for_free: "Tarjotaan käyttöön ilmaiseksi"
        accept_for_free: "Otetaan vastaan ilmaiseksi"
        trade: Vaihdetaan
      tag_list:
        comma_separate: "(erota pilkulla)"
        tags: Avainsanat
      title:
        listing_title: "Ilmoituksen otsikko"
      valid_until:
        valid_until: Voimassa
      valid_until_radio_buttons:
        for_the_time_being: Toistaiseksi
      visibility:
        all_communities: "Kaikille %{service_name}-yhteisöilleni"
        this_community: "Vain tämän yhteisön jäsenille"
        visibility: Näkyvyys
      privacy:
        privacy: Yksityisyys
        private: "Yksityinen (näkyy vain kirjautuneille)"
        public: "Julkinen (näkyy myös kirjautumattomille)"
    help_texts:
      help_share_type_title: "Tarjous- tai pyyntötapa"
      help_tags_title: Avaisanat
      help_valid_until_title: "Viimeinen voimassaolopäivä"
    index:
      all_categories: "Kaikki kategoriat"
      all_offer_types: "Kaikki tarjoustavat"
      all_request_types: "Kaikki pyyntötavat"
      category: Kategoria
      did_not_found_what_you_were_looking_for: "Etkö löytänyt tarvitsemaasi?"
      favors: Palvelukset
      housing: Tilat
      items: Tavarat
      list_view: Listanäkymä
      listings: Ilmoitukset
      map_view: Karttanäkymä
      offer_something: "Laadi tarjous!"
      offer_type: Tarjoustapa
      offers: Tarjoukset
      request_something: "Jätä avoin pyyntö!"
      request_type: Pyyntötapa
      requests: Pyynnöt
      rideshare: Kimppakyydit
      search_verb: Hae
      you_have_something_others_do_not: "Voisitko tarjota jotain muille?"
      feed_title: "%{listing_type} %{community_name}-%{service_name_inessive} %{optional_category}"
    left_panel_link:
      borrows: "Halutaan lainata"
      buys: Ostetaan
      favors: Palvelukset
      give_aways: Annetaan
      housings: Tilat
      items: Tavarat
      lends: "Annetaan lainaan"
      receives: "Otetaan vastaan"
      rent_outs: "Annetaan vuokralle"
      rents: "Halutaan vuokrata"
      rideshares: Kimppakyydit
      sells: Myydään
      share_for_frees: "Tarjotaan käyttöön ilmaiseksi"
      accept_for_frees: "Otetaan vastaan ilmaiseksi"
      trades: Vaihdetaan
    new:
      post_a_new_listing: "Lisää uusi ilmoitus"
      listing: ilmoitus
      selected_category: "Kategoria: %{category}"
      selected_subcategory: "Alakategoria: %{subcategory}"
      selected_transaction_type: "Ilmoitustyyppi: %{transaction_type}"
      select_category: "Valitse ilmoituskategoria"
      select_subcategory: "Valitse alakategoria"
      select_transaction_type: "Valitse ilmoitustyyppi"
    please_comment: Kommentoi
    reply_link:
      listing_closed: "Ilmoitus on suljettu"
    show:
      add_your_phone_number: "Lisää puhelinnumerosi"
      add_profile_picture: "Lisää profiilikuva"
      comments: "Julkinen keskustelu"
      contact_by_phone: "Puhelinnumero:"
      contact: "Ota yhteyttä"
      favor_offer: Palvelustarjous
      favor_request: Palveluspyyntö
      inquiry: Tiedustelu
      item_offer_trade: "Annetaan vaihtoon"
      item_request_trade: "Halutaan vaihdossa"
      no_description: "Tällä ilmoituksella ei ole kuvausta"
      no_image: "Ei kuvaa"
      no_reviews: "Ei palautteita"
      offer: Tarjous
      listing_created: Luotu
      open_until: "Avoinna %{date} asti"
      feedback: "Palaute:"
      qr_code: "QR koodi"
      request: Pyyntö
      rideshare_offer: Kyytitarjous
      rideshare_request: Kyytitarve
      send_private_message: "Lähetä yksityisviesti"
      share_types: Tarjoustavat
      share_types_offer: Tarjoustapa
      share_types_request: Pyyntötapa
      tags: Avainsanat
      time: kerta
      times: kertaa
      times_viewed: Katsottu
      processing_uploaded_image: "(Ladatun kuvan käsittely kesken...)"
      price_excludes_vat: "(alv 0)"
      listing_created_at: "Ilmoitus luotu"
    displayed_price:
      price_excludes_vat: "(alv 0)"
  mapview:
    index:
      all_categories: "Kaikki kategoriat"
      all_offer_types: "Kaikki tarjoustavat"
      all_request_types: "Kaikki pyyntötavat"
      category: Kategoria
      did_not_found_what_you_were_looking_for: "Etkö löytänyt tarvitsemaasi?"
      favors: Palvelukset
      housing: Tilat
      items: Tavarat
      list_view: Listanäkymä
      map_view: Karttanäkymä
      offer_something: "Laadi tarjous!"
      offer_type: Tarjoustapa
      offers: Tarjoukset
      request_something: "Jätä avoin pyyntö!"
      request_type: Pyyntötapa
      requests: Pyynnöt
      rideshare: Kimppakyydit
      search_verb: Hae
      you_have_something_others_do_not: "Voisitko tarjota jotain muille?"
    please_comment: Kommentoi
  news_items:
    index:
      news_from_community: "Uusimmat %{community}-yhteisön uutiset"
    news_item:
      delete_news_item: "Poista uutinen"
  okl:
    member_id: Jäsennumero
    member_id_or_email: "Jäsennumero tai sähköposti"
  payments:
    new:
      new_payment: "Uusi maksu"
      continue: Jatka
      payment_receiver: "Maksun saaja:"
      sum: "Summa:"
      commission_will_be_added: "Hintaan lisätään palvelumaksu 10%."
    form:
      total: Yhteensä
      service_charge: Palvelumaksu
      product: "Tuote:"
      price: "Hinta:"
      price_for: "Hinta käyttäjälle %{payer_given_name}:"
      continue_to_pay: "Jatka maksamaan"
      invoice: Lasku
      service_fee: "%{service_name} palvelumaksu:"
      you_will_get: "Sinulle tilitetään:"
    mangopay:
      terms:
        mangopay_terms_also_included: "HUOM: Tämä verkkopalvelu käyttää maksunvälittäjänä MangoPay-palvelua ja käyttämällä tätä verkkopalvelua hyväksyt alla olevien ehtojen lisäksi myös %{terms_link_text}."
        terms_link_text: "MangoPayn käyttöehdot"
      seller_registration_needed:
        seller_registration_needed: "Et voi vielä tehdä rahaan liittyvää ilmoitusta"
        seller_registration_instructions: "Ennen kuin voit tehdä ilmoituksen, josta joku voisi maksaa sinulle rahaa, sinun täytyy täyttää vielä pari lisätietoa %{link_to_settings_page}."
        settings_page_link: profiiliisi
    braintree:
      terms:
        braintree_terms_also_included: "HUOM: Tämä verkkopalvelu käyttää maksunvälittäjänä Braintree-palvelua ja käyttämällä tätä verkkopalvelua hyväksyt alla olevien ehtojen lisäksi myös %{terms_link_text}."
        terms_link_text: "Braintreen käyttöehdot"
  people:
    index:
      loading_more_members: "Ladataan lisää jäseniä"
      meet_the_people: Ihmiset
      you_are_the_only_member: "Olet tämän yhteisön ainoa jäsen."
      here_are_the_members: "Tässä ovat yhteisön %{community_name} %{count} jäsentä."
      wanna_see_more_folks: "Haluaisitko, että täällä olisi enemmän väkeä?"
      invite_people_you_know: "Kutsu tuntemasi ihmiset mukaan!"
      there_are_x_members: "Tässä yhteisössä on %{count} jäsentä."
      to_see_the_list_log_in: "Nähdäksesi listan kaikista jäsenistä sinun pitää %{log_in_link}."
      log_in_link: "kirjautua sisään"
    badge_description:
      badge_achieved_at: "Ansiomerkki ansaittu"
      you_do_not_yet_have_this_badge: "Ansiomerkkiä ei ole vielä ansaittu."
    edit_links:
      activate: Aktivoi
      deactivate: "Muuta epäaktiiviseksi"
    help_texts:
      badges_description_title: Ansiomerkit
      feedback_description_title: Palaute
      help_captcha_title: "Olethan ihminen"
      help_invitation_code_title: "Tarvitset kutsun liittyäksesi"
      terms_title: "%{service_name_genetive} käyttöehdot"
      trustcloud_description_title: TrustCloud
      trustcloud_description_text: "<p>TrustCloud on Internet-palvelu, joka auttaa mittaamaan henkilöiden luotettavuutta erilaisissa jakamispalveluissa. TrustCloud antaa pistemäärän (1-1000) perustuen henkilön toimintaan eri palveluissa. Pistemäärä kasvattaa muilta saatu hyvä palaute, omien tietojen kertominen avoimesti, sekä suuri määrä yhteyksiä esim. Facebookissa. TrustCard-korttia klikkaamalla näet lisätietoja kustakin kortista.</p><p>TrustCloud on käytössä %{service_name_inessive} tuomassa lisävarmistusta sille, että henkilö esiintyy omana itsenään, ei piiloudu tekaistun identiteetin taakse.</p><p>Voit rekisteröidä oman TrustCard-kortin, jos haluat, <a href='https://trustcloud.com/claim'>rekisteröitymällä TrustCloudiin</a> ja vahvistamalla siellä saman email osoitteen, joka sinulla on käytössä %{service_name_inessive}. TrustCloudin käyttö on täysin vapaaehtoista, mutta suosittelemme rekisteröitymistä, sillä se lisää luotettavuuttasi muiden silmissä, ja todennäköisesti siten helpottaa avun löytämistä.</p><p>Toimintasi %{service_name_inessive} ei vielä vaikuta TrustCloud-pisteisiisi, mutta tulevaisuudessa on tarkoitus, että %{service_name}-palautteetkin vaikuttavat.</p>"
      invite_only_help_text: "Valitse tämä, jos haluat, että uudet jäsenet voivat liittyä vain, jos he ovat saaneet kutsun olemassaolevalta jäseneltä."
      invite_only_help_text_title: "Kutsun vaativa yhteisö"
    inactive_notification:
      this_person_is_not_active_in_kassi: "Tämä käyttäjä ei ole enää aktiivinen %{service_name_inessive}"
      inactive_description: "Tämä käyttäjä on lopettanut %{service_name_genetive} käytön. Et voi enää lähettää hänelle viestejä, antaa hänelle palautetta tai kommentoida hänen ilmoituksiaan."
    new:
      captcha_incorrect: "reCAPTCHA varmistus epäonnistui. Kirjoita kuvassa näkyvät sanat alla olevaan kenttään."
      captcha_was_wrong: "Kirjoittamasi teksti ei vastannut kuvan sanoja."
      create_new_account: "Luo tunnus"
      email: Sähköpostiosoite
      email_is_in_use: "Antamasi sähköpostiosoite on jo käytössä."
      email_is_in_use_or_not_allowed: "Tämä osoite ei kelpaa tähän yhteisöön (tai se on jo käytössä). Käytä osoitetta, joka todistaa sinun kuuluvan tähän yhteisöön (kts. ylälaidan ohjeteksti). Jos et silti pääse sisään, lähetä palautetta ylälaidan valikon kautta."
      email_not_allowed: "Tämä osoite ei kelpaa tähän yhteisöön. Käytä osoitetta, joka todistaa sinun kuuluvan tähän yhteisöön. Jos et silti pääse sisään, lähetä palautetta ylälaidan valikon kautta."
      email_restriction_instructions:
        one: "Tämä on %{community_name}-yhteisölle rajattu %{service_name}. Liittyäksesi tarvitset '%{allowed_emails}'-sähköpostiosoitteen."
        other: "Tämä on %{community_name}-yhteisölle rajattu %{service_name}. Liittyäksesi tarvitset sellaisen organisaation sähköpostiosoitteen, jolle on myönnetty mahdollisuus liittyä tähän yhteisöön."
      enter_captcha: "Olen ihminen"
      family_name: Sukunimi
      given_name: Etunimi
      i_accept_the: Hyväksyn
      invalid_invitation_code: "Kutsukoodi ei kelpaa."
      invitation_code: "Kutsukoodi:"
      not_required: ", ei pakollinen"
      password_again: "Salasana uudelleen"
      show_my_name_to_others: "Näytä oikea nimeni muille käyttäjille"
      sign_up: "Luo uusi tunnus %{service_name_illative}"
      terms: käyttöehdot
      username_is_in_use: "Antamasi käyttäjätunnus on jo käytössä."
      username_is_invalid: "Käyttäjätunnus ei kelpaa. Sallitut merkit ovat kirjaimet a-z, numerot ja alaviiva."
      visible_only_to_you: "näkyy vain sinulle ja ylläpidolle"
      visible_to_everybody: "näkyy kaikille"
      create_account_with_facebook: "Luo uusi tunnus Facebookin avulla"
      or_create_new_account_without_facebook: "...tai luo tunnus ilman Facebookia täyttämällä alla olevat kentät."
    not_member:
      explanation_text: "Olet tällä hetkellä yhteisössä %{community}. Yritit mennä sellaisen %{service_name_genetive} käyttäjän profiiliin, joka on jonkin toisen yhteisön jäsen. %{service_name} ei vielä toistaiseksi tue käyttäjien kuulumista kerrallaan useampaan kuin yhteen yhteisöön, joten et voi nähdä tämän käyttäjän profiilia %{service_name}-yhteisön %{community} kautta. Mahdollisuus kuulua useampaan kuin yhteen yhteisöön lisätään palveluun myöhemmin."
      read_more_about_kassi_communities: "Lue lisää %{service_name_genetive} yhteisöistä"
      this_user_does_not_belong_to_this_community: "Tämä käyttäjä ei ole %{community}-yhteisön jäsen"
    profile_badge:
      active_member_bronze: "Aktiivi (pronssi)"
      active_member_bronze_description: "Tämä oli jo kolmas tapahtumasi %{service_name_inessive}! Sinusta on selvästi kuoriutumassa todellinen aktiivi. Jatka samaan malliin!"
      active_member_gold: "Aktiivi (kulta)"
      active_member_gold_description: "Kahdeskymmenesviides tapahtuma %{service_name_inessive}, mahtavaa! Kuulut %{service_name}-aktiivien terävimpään kärkeen. Sinunlaisesi pitävät palvelun pyörät pyörimässä. Kiitos ja kumarrus!"
      active_member_silver: "Aktiivi (hopea)"
      active_member_silver_description: "Onneksi olkoon kymmenennen tapahtumasi johdosta! Sinun ansiostasi tavarat ja palvelukset kiertävät tehokkaasti. Hienoa!"
      chauffer_bronze: "Kuski (pronssi)"
      chauffer_bronze_description: "Olet antanut jo kaksi kertaa kyydin toiselle käyttäjälle, hienoa!"
      chauffer_gold: "Kuski (kulta)"
      chauffer_gold_description: "15 kyyditystä! Suosit kimppakyytejä aina kun mahdollista. Oikea asenne, ympäristö kiittää!"
      chauffer_silver: "Kuski (hopea)"
      chauffer_silver_description: "6 tarjottua kyytiä, mainiota! Otat mielelläsi kyytiin matkaseuraa ollessasi autolla liikenteessä."
      commentator_bronze: "Kommentaattori (pronssi)"
      commentator_bronze_description: "Keskustelet mielelläsi muiden %{service_name_genetive} käyttäjien kanssa. Olet jättänyt kolme kommenttia %{service_name_inessive} oleviin pyyntöihin ja tarjouksiin."
      commentator_gold: "Kommentaattori (kulta)"
      commentator_gold_description: "30 kommenttia jätetty! Liikut %{service_name_genetive} yhteisössä kuin kotonasi, tutustut innokkaasti uusiin ihmisiin ja vaihdat ajatuksia näiden kanssa."
      commentator_silver: "Kommentaattori (hopea)"
      commentator_silver_description: "10 kommenttia jätetty! Olet aktiivinen keskustelija."
      enthusiast_bronze: "Innokas (pronssi)"
      enthusiast_bronze_description: "Olet käyttänyt %{service_name_partitive} jo viitenä päivänä. Sinusta alkaa pikku hiljaa tulla %{service_name_genetive} vakioasiakas."
      enthusiast_gold: "Innokas (kulta)"
      enthusiast_gold_description: "Et malta pysyä poissa %{service_name_elative}: olet käynyt palvelussa jo satana päivänä!"
      enthusiast_silver: "Innokas (hopea)"
      enthusiast_silver_description: "%{service_name} on osa päivittäistä elämänrytmiäsi: käyntikertoja on takana jo kuukauden päivät."
      first_transaction: "Ensimmäinen tapahtuma"
      first_transaction_description: "Onnea ensimmäisen tapahtumasi johdosta! Ensimmäinen hyväksytty pyyntösi tai tarjouksesi on vahvistettu ja siitä on annettu palautetta."
      generous_bronze: "Antelias (pronssi)"
      generous_bronze_description: "Olet lahjoittanut tai lainannut jo kaksi kertaa tavaroitasi jollekulle toiselle."
      generous_gold: "Antelias (kulta)"
      generous_gold_description: "Mikä on sinun, on myös muiden. Olet lainannut tai antanut %{service_name_inessive} tavaran jollekulle toiselle jo 15 kertaa, upeaa!"
      generous_silver: "Antelias (hopea)"
      generous_silver_description: "Jaat mielelläsi tavarasi muiden kanssa. 6 annettua tai lainattua tavaraa, hienoa!"
      helper_bronze: "Auttaja (pronssi)"
      helper_bronze_description: "Olet tarjonnut jo kaksi kertaa apuasi toiselle käyttäjälle, mainiota!"
      helper_gold: "Auttaja (kulta)"
      helper_gold_description: "Olet oikea partiolainen: aina valmiina auttamaan, kun joku tarvitsee apua. Olet auttanut muita jo 15 kertaa!"
      helper_silver: "Auttaja (hopea)"
      helper_silver_description: "Tarjoat aktiivisesti apua muille: jo 6 tehtyä palvelusta!"
      jack_of_all_trades: Jokapaikanhöylä
      jack_of_all_trades_description: "Olet todellinen monitaituri! Olet ollut mukana resurssinvaihdoissa viidessä eri roolissa. Jatka samaan malliin ja kerää kaikki kahdeksan: tavaroiden tarjoaja, palvelusten tarjoaja, kyytien tarjoaja, asunnontarjoaja, tavaroiden tarvitsija, palveluksentarvitsija, kyydintarvitsija ja asunnontarvitsija."
      lender_bronze: "Lainaaja (pronssi)"
      lender_bronze_description: "Olet asettanut kolme tavaraa lainattavaksi %{service_name_illative}, mainiota!"
      lender_gold: "Lainaaja (kulta)"
      lender_gold_description: "Antaisit lähimmäisellesi vaikka paidan päältäsi. Olet listannut 25 tavaraa, jotka voisit lainata muille, mahtavaa!"
      lender_silver: "Lainaaja (hopea)"
      lender_silver_description: "Kaapeissasi on paljon tavaroita, jotka voisit hyvin jakaa muiden kanssa: olet asettanut jo 10 lainatavaraa tarjolle %{service_name_illative}."
      listing_freak_bronze: "Ilmoittaja (pronssi)"
      listing_freak_bronze_description: "Sinulla on viisi avointa pyyntöä ja/tai tarjousta listattuna %{service_name_illative}. Hienoa! Löytyisikö kaapistasi tai taitovalikoimastasi vielä jotakin, mistä olisi iloa muille?"
      listing_freak_gold: "Ilmoittaja (kulta)"
      listing_freak_gold_description: "40 avointa pyyntöä ja/tai tarjousta, mahtavaa! Lukeudut %{service_name_genetive} ahkerimpien sisällöntuottajien joukkoon."
      listing_freak_silver: "Ilmoittaja (hopea)"
      listing_freak_silver_description: "20 avointa pyyntöä ja/tai tarjousta, kiitettävää listausaktiivisuutta!"
      moneymaker_bronze: "Tienaaja (pronssi)"
      moneymaker_bronze_description: "%{service_name_inessive} voi ansaita myös rahaa! Olet myynyt tai vuokrannut jo kaksi tavaraa."
      moneymaker_gold: "Tienaaja (kulta)"
      moneymaker_gold_description: "15 myytyä tai vuokrattua tavaraa! %{service_name} on sinulle todella hyvä bisnes!"
      moneymaker_silver: "Tienaaja (hopea)"
      moneymaker_silver_description: "Saat %{service_name_elative} mukavan lisän tienesteihisi. Jo kuusi myytyä tai vuokrattua tavaraa."
      rookie: Tulokas
      rookie_description: "Olet lisännyt ensimmäistä kertaa pyynnön tai tarjouksen %{service_name_illative}. Tästä se lähtee!"
      santa: Joulupukki
      santa_description: "Onkos täällä kilttejä lapsia? Olet lahjoittanut vähintään yhden tavaran toiselle käyttäjälle joulukuussa."
      taxi_stand_bronze: "Taksitolppa (pronssi)"
      taxi_stand_bronze_description: "Olet laittanut kolme kertaa kyytitarjouksen %{service_name_illative}."
      taxi_stand_gold: "Taksitolppa (kulta)"
      taxi_stand_gold_description: "Päivystät jatkuvasti valmiina tarjoamaan kyytejä kanssaihmisillesi. 25 kyytitarjousta, upeaa!"
      taxi_stand_silver: "Taksitolppa (hopea)"
      taxi_stand_silver_description: "Kymmenen kyytitarjousta, hienoa! Ihmiset tietävät, että sinun puoleesi kannattaa kääntyä, jos on vailla kyytiä."
      volunteer_bronze: "Vapaaehtoinen (pronssi)"
      volunteer_bronze_description: "Haluat päästä hyödyntämään osaamistasi auttamalla muita. Sinulla on kolme avointa palvelustarjousta %{service_name_inessive}."
      volunteer_gold: "Vapaaehtoinen (kulta)"
      volunteer_gold_description: "Et tiedä mitään parempaa kuin muiden auttaminen. Olet listannut profiiliisi 25 eri palvelustarjousta, hienoa!"
      volunteer_silver: "Vapaaehtoinen (hopea)"
      volunteer_silver_description: "Sinulla on paljon annettavaa muille: olet listannut jo 10 avointa palvelustarjousta!"
    profile_feedback:
      as_expected: "Vastasi odotuksia"
      exceeded_expectations: "Ylitti täysin odotukset"
      grade: "arvio:"
      and_gave_following_feedback: "ja antoi seuraavan palautteen"
      less_than_expected: "Ei vastannut lainkaan odotuksia"
      slightly_better_than_expected: "Ylitti jossain määrin odotukset"
      slightly_less_than_expected: "Ei täysin vastannut odotuksia"
    profile_listings:
      show_also_closed: "Näytä myös suljetut"
      show_only_open: "Näytä vain avoimet"
      no_image: ~
    show:
      contact: "Lähetä yksityisviesti"
      about_me: "Tietoa minusta:"
      add_description: "Kerro jotain itsestäsi"
      add_location: "Lisää sijainti"
      add_phone_number: "Lisää puhelinnumero"
      address: "Osoite:"
      as_expected: "Vastasi odotuksia"
      edit_profile_info: "Muokkaa tietojasi"
      exceeded_expectations: "Ylitti odotukset"
      positive: positiivista
      hide_description: "Vähemmän tekstiä"
      joined_this_community: "Liittyi tähän yhteisöön %{time_ago}"
      was_last_seen: "Viimeksi aktiivinen %{time_ago}"
      was_invited_by: "Liittyi yhteisöön käyttäjän %{inviter_name} kutsumana"
      less_than_expected: "Ei vastannut odotuksia"
      phone_number: "Puhelinnumero:"
      show_all_badges: "Näytä kaikki ansiomerkit"
      show_all_feedback: "Näytä kaikki palautteet"
      show_all_testimonials: "Näytä kaikki palautteet"
      show_full_description: "Näytä koko teksti"
      slightly_better_than_expected: "Ylitti odotukset"
      slightly_less_than_expected: "Ei vastannut odotuksia"
      what_are_these: "Mitä nämä ovat?"
      review: "saatu palaute"
      reviews: "saatua palautetta"
      badge: ansiomerkki
      badges: ansiomerkkiä
      listing: ilmoitus
      listings: ilmoitusta
      open_listing: "avoin ilmoitus"
      open_listings: "avointa ilmoitusta"
      no_listings: "Ei ilmoituksia"
      no_open_listings: "Ei avoimia ilmoituksia"
      no_reviews: "Ei palautteita"
      no_badges: "Ei ansiomerkkejä"
      show_all_listings: "Näytä kaikki ilmoitukset"
      show_all_open_listings: "Näytä kaikki avoimet ilmoitukset"
      show_all_reviews: "Näytä kaikki palautteet"
      trustcloud: TrustCard
  search:
    show:
      all_results: Kaikista
      loading_more_search_results: "Ladataan lisää hakutuloksia"
      offers: Tarjouksista
      requests: Pyynnöistä
      search: Haku
      search_results: Hakutulokset
      search_returned_no_results: "Antamallasi hakusanalla ei löytynyt tuloksia."
      search_verb: Hae
  sessions:
    new:
      create_new_account: "Luo uusi tunnus"
      i_forgot_my_password: "Käyttäjätunnus tai salasana unohtunut"
      login: "Kirjaudu sisään"
      login_to_kassi: "Kirjaudu sisään %{service_name_illative}"
      connect_your_facebook_to_kassi: "Yhdistä Facebook-tilisi %{service_name_illative}"
      facebook_account: "Facebook-tilisi:"
      log_in_to_link_account: "Jos sinulla on jo tunnus %{service_name_inessive}, kirjaudu sisään alla olevan lomakkeen avulla yhdistääksesi tunnuksesi Facebook-tiliin."
      you_can_also_create_new_account: "Jos sinulla ei ennestään ole tunnusta %{service_name_inessive}, %{accont_creation_link} luodaksesi uuden tunnuksen Facebook-tiedoillasi."
      account_creation_link_text: "klikkaa tästä"
      cancle_facebook_connect: "Jos et halua yhdistää tätä tunnusta, voit %{cancel_link}."
      facebook_cancel_link_text: "perua yhdistämisen"
      log_in_with_your_facebook_account: "Kirjaudu Facebook-tililläsi"
      or_sign_up_with_your_username: "...tai sitten käyttäjätunnuksellasi ja salasanallasi:"
      we_will_not_post_without_asking_you: "Emme koskaan postaa puolestasi Facebookiin kysymättä ensin sinulta."
    password_forgotten:
      email: Sähköposti
      password_recovery_instructions: "Anna sähköpostiosoitteesi, niin sinulle lähetetään käyttäjätunnuksesi ja ohjeet salasanan vaihtamiseen."
      request_new_password: "Pyydä uusi salasana"
      change_your_password: "Vaihda salasanasi"
    confirmation_pending:
      welcome_to_kassi: "Tervetuloa %{service_name_illative}!"
      check_your_email: "Tarkista sähköpostilaatikkosi (tarvittaessa myös roskapostikansio)"
      get_started: "Alkuun pääseminen"
      getting_started_instructions: "Kun olet varmistanut tunnuksesi, on hyvä lisätä kuva ja haluamasi tiedot <a href=\"%{profile_url}\">profiiliisi</a>, tai voit myös jatkaa suoraan lisäämällä %{service_name_illative} <a href=\"/fi/listings/new/offer\">tarjouksen</a> jostain, mitä voisit mahdollisesti lainata, vuokrata, myydä tai tehdä yhteisön jäsenille. Tai jos tarvitset jotain tiettyä tavaraa tai apua, jätä siitä <a href=\"/fi/listings/new/request\">pyyntö</a>."
      resend_confirmation_instructions: "Lähetä uusi varmistusähköposti"
      your_current_email_is: "Nykyinen osoitteesi: <strong>%{email}</strong>"
      change_email: Vaihda?
      confirm_your_email: "Ole hyvä ja vahvista sähköpostiosoitteesi"
      account_confirmation_instructions: "Saat pian sähköpostin, jossa on linkki, jota sinun on klikattava varmistaaksesi sähköpostiosoitteesi. Varmistuksen jälkeen voit liittyä tähän yhteisöön."
      account_confirmation_instructions_dashboard: "Saat pian sähköpostin, jossa linkki, jolla voit vahvistaa syöttämäsi sähköpostiosoitteen."
  settings:
    account:
      change: Vaihda
      confirm_new_password: "Uusi salasana uudestaan"
      delete_account: "Käyttäjätilin poisto"
      delete_account_button: "Poista tilini pysyvästi"
      delete_account_confirmation_popup: "Oletko aivan varma, että haluat pysyvästi poistaa käyttäjätilisi ja kaikki siihen liittyvät tiedot? Poistoa ei voi peruuttaa."
      email_addresses: Sähköpostiosoitteet
      instructions_to_delete_account: "Jos poistat käyttäjätilisi, samalla poistetaan kaikki profiilin tiedot, ilmoitukset, viestit, palautteet ym "
      contact_admin: "otathan yhteyttä ylläpitoon"
      new_email: "Uusi sähköpostiosoite"
      new_password: "Uusi salasana"
      save: Tallenna
      these_fields_are_shown_only_to_you: "Käyttäjätunnus näytetään profiilissasi, jos et ole syöttänyt nimeäsi. Muut tiedot näytetään vain sinulle."
      email:
        address_title: Osoite
        remove_title: Poista
        remove_confirmation: "Oletko varma, että haluat poistaa tämän sähköpostin?"
        receive_notifications_title_desktop: "Vastaanota ilmoituksia"
        receive_notifications_title_mobile: "Vastaanota ilmoituksia"
        receive_notifications_new_title_mobile: "Vastaanota ilmoituksia"
        add_new_with_plus: "+ Lisää uusi sähköposti"
        add_new_cancel: Peruuta
        confirmation_title_mobile: "Vahvistus:"
        confirmation_title_desktop: Vahvistus
        confirmation_resend: "Lähetä uudelleen"
        status_confirmed: Vahvistettu
        status_pending: Odottaa
    notifications:
      email_from_admins: "Tämän yhteisön ylläpitäjä voi lähettää minulle sähköpostia"
      i_want_to_get_email_notification_when: "Haluan saada tiedotteen sähköpostilla, kun..."
      newsletters: Uutiskirjeet
      community_updates: Tapahtumapäivitykset
      email_about_accept_reminders: "...olen unohtanut hyväksyä pyynnön tai tarjouksen"
      email_about_confirm_reminders: "...olen unohtanut merkitä pyynnön toteutuneeksi"
      email_about_new_badges: "...olen ansainnut uuden ansiomerkin"
      email_about_new_comments_to_own_listing: "...joku kommentoi pyyntöäni tai tarjoustani"
      email_about_new_messages: "...joku lähettää minulle viestin"
      email_about_new_received_testimonials: "...joku antaa minulle palautetta"
      email_about_testimonial_reminders: "...olen unohtanut antaa palautetta tapahtumasta"
      email_daily_community_updates: "Lähetä viesti <b>päivittäin</b>, jos yhteisöissäni on uusia ilmoituksia"
      email_weekly_community_updates: "Lähetä viesti <b>viikoittain</b>, jos yhteisöissäni on uusia ilmoituksia"
      do_not_email_community_updates: "Älä lähetä minulle sähköpostia uusimmista ilmoituksista"
      email_newsletters: "Lähetä minulle silloin tällöin ilmestyvä %{service_name}-uutiskirje"
      email_when_conversation_accepted: "...joku hyväksyy pyyntöni tai tarjoukseni"
      email_when_conversation_rejected: "...joku hylkää pyyntöni tai tarjoukseni"
      email_about_completed_transactions: "...joku merkitsee pyyntöni tai tarjoukseni toteutetuksi"
      email_about_new_payments: "...saan tililleni uuden maksun"
      email_about_payment_reminders: "...olen unohtanut maksaa maksun"
      unsubscribe_succesful: "Tämä sähköpostitiedote on kytketty pois"
      unsubscribe_info_text: "Et jatkossa enää saa tämäntyyppistä sähköpostia. Tarkista %{settings_link}, niin voit valita mistä asioista haluat sähköpostiviestin tai palaa %{homepage_link}."
      settings_link: asetuksesi
      homepage_link: etusivulle
      unsubscribe_unsuccesful: "Sähköpostin poiskytkentä epäonnistui"
      unsuccessful_unsubscribe_info_text: "Linkki, jota klikkasit saattaa olla vanhentunut, tai kyse voi olla ohjelmistovirheestä. Laita palautetta ylälaidan valikosta, niin voimme poistaa sinut postilistalta, tai kirjaudu sisään, niin voit itse vaihtaa sähköpostiasetuksesi."
    profile:
      about_you: "Tietoa sinusta"
      city: Kaupunki
      family_name: Sukunimi
      given_name: Etunimi
      location_description: "Sijainti voi olla joko tarkka katuosoite tai vaikkapa vain postinumero. Täytäthän ainakin postinumerosi. Voit myös valita sijainnin alla olevalta kartalta."
      phone_number: Puhelinnumero
      profile_picture: Profiilikuva
      postal_code: Postinumero
      profile_page: profiilisivullasi
      profilemap: Karttanäkymä
      street_address: Sijainti
      these_fields_are_shown_in_your: "Nämä tiedot näytetään kaikille %{service_name_genetive} käyttäjille"
      visible_to_everybody: "näytetään kaikille"
      visible_to_registered_users: "(näytetään kirjautuneille käyttäjille)"
    save_information: "Tallenna tiedot"
  tag_cloud:
    tag_used:
      with_tag: Avainsanalla
      without_tag: "Ilman avainsanaa"
  terms:
    show:
      accept_terms: "%{service_name_genetive} käyttöehtojen hyväksyminen"
      here: "klikkaamalla tästä"
      i_accept_new_terms: "Hyväksyn uudet käyttöehdot"
      i_accept_terms: "Hyväksyn käyttöehdot"
      terms: "%{service_name_genetive} käyttöehdot"
      terms_have_changed: "Käyttöehdot ovat muuttuneet"
      you_can_view_the_new_terms: "Voit nähdä uudet ehdot"
      you_need_to_accept: "Tervetuloa %{service_name_illative}! Tämä näyttäisi olevan ensimmäinen kerta, kun käytät palvelua. Ennen käytön aloittamista sinun täytyy vielä hyväksyä"
      you_need_to_accept_new_terms: "%{service_name_genetive} käyttöehdot ovat muuttuneet. Sinun täytyy hyväksyä uudet ehdot, jotta voit jatkaa palvelun käyttöä. Uusien ehtojen tarkoituksena on mahdollistaa palvelun ylläpito tutkimusprojektin loppumisen jälkeen."
  testimonials:
    index:
      all_testimonials: "Kaikki palautteet"
      feedback_altogether: "Palautteita yhteensä: "
      loading_more_testimonials: "Ladataan lisää palautteita"
      no_testimonials: "Ei saatuja palautteita."
    new:
      as_expected: "Vastasi odotuksia"
      exceeded_expectations: "Ylitti täysin odotukset"
      give_feedback_to: "Anna palautetta käyttäjälle %{person}"
      grade: "Millainen kokemus oli?"
      less_than_expected: "Ei vastannut lainkaan odotuksia"
      send_feedback: "Lähetä palaute"
      slightly_better_than_expected: "Ylitti osin odotukset"
      slightly_less_than_expected: "Ei täysin vastannut odotuksia"
      textual_feedback: "Miten tapahtuma sujui?"
      this_will_be_shown_in_profile: "Antamasi palaute näkyy muille yhteisön jäsenille käyttäjän %{person} profiilisivulla. Palautteen avulla muut jäsenet voivat arvoida käyttäjän %{person} luotettavuutta."
      positive: Positiivinen
      negative: Negatiivinen
      default_textual_feedback: "Kaikki meni hienosti, paljon kiitoksia!"
    testimonial:
      about_listing: "liittyen ilmoitukseen"
  time:
    formats:
      short: "%e. %b %Y kello %H:%M"
      shorter: "%e. %b klo %H:%M"
      short_date: ~
      sms: "%e.%m. klo %H:%M"
  timestamps:
    day_ago: "%{count} päivä sitten"
    days_ago: "%{count} päivää sitten"
    hour_ago: "%{count} tunti sitten"
    hours_ago: "%{count} tuntia sitten"
    minute_ago: "%{count} minuutti sitten"
    minutes_ago: "%{count} minuuttia sitten"
    month_ago: "%{count} kuukausi sitten"
    months_ago: "%{count} kuukautta sitten"
    seconds_ago: "%{count} sekuntia sitten"
    year_ago: "%{count} vuosi sitten"
    years_ago: "%{count} vuotta sitten"
    days_since:
      one: päivän
      other: "%{count} päivän"
  will_paginate:
    models:
      person:
        zero:  käyttäjää
        one:   käyttäjä
        few:   käyttäjää
        other: käyttäjää
    previous_label: "&#8592; Edellinen"
    next_label: "Seuraava &#8594;"
    page_gap: "&hellip;"
    page_entries_info:
      single_page:
        zero:  "Ei yhtään %{model}"
        one:   "Näytetään 1 %{model}"
        other: "Näytetään kaikki %{count} %{model}"
      single_page_html:
        zero:  "Ei yhtään %{model}"
        one:   "Näytetään <b>1</b> %{model}"
        other: "Näytetään kaikki <b>%{count}</b> %{model}"

      multi_page: "Näytetään %{from} - %{to} %{model} (kokonaismäärä %{count})."
      multi_page_html: "Näytetään <b>%{from}&nbsp;-&nbsp;%{to}</b> %{model} (kokonaismäärä <b>%{count}</b>)."<|MERGE_RESOLUTION|>--- conflicted
+++ resolved
@@ -95,13 +95,10 @@
         name: "Nimi"
         join_date: "Liittymispäivämäärä"
         posting_allowed: "Hyväksytty ilmoittaja"
-<<<<<<< HEAD
         remove_user: "Poista"
-=======
         saving_user_status: "Tallennetaan..."
         save_user_status_successful: "Tallennus onnistui"
         save_user_status_error: "Tallennus epäonnistui. Päivitä sivu ja yritä uudelleen."
->>>>>>> b9c8ed67
     custom_fields:
       edit:
         edit_listing_field: "Muokkaa ilmoituskenttää '%{field_name}'"
