en:
  admin:
    categories:
      edit:
        edit_listing_category: "Edit category '%{category}'"
      index:
        listing_categories: "Listing categories"
        create_a_new_category: "+ Create a new category"
        remove_category_confirmation: "Are you sure you want to remove category '%{category_name}'?"
        saving_order: "Saving category order"
        save_order_successful: "Successfully saved category order"
        save_order_error: "An error occured while saving category order. Please refresh the page and try again."
      new:
        new_listing_category: "New listing category"
      form:
        category_name:
          category_title: "Category title"
        category_parent:
          category_parent: "Parent category"
          no_parent: "No parent"
        category_transaction_types:
          transaction_types: "Transaction types"
          transaction_types_description: "Transaction types determine what kind of transactions are allowed with listings in this category. For example, is it only selling, or are renting and giving away for free also allowed."
        buttons:
          save: "Save"
          cancel: "Cancel"
      remove:
        remove_category: "Remove category"
        remove_category_name: "Remove category '%{category_name}'"
        warning_remove_effects: "Warning! Removing category '%{category_name}' will have the following effects:"
        warning_listing_will_be_moved: "There is %{listing_count} listings in the category. It will be moved to a new category."
        warning_listings_will_be_moved: "There are %{listing_count} listings in the category. They will be moved to a new category."
        warning_custom_field_will_be_moved: "There is %{custom_field_count} custom field in the category. It will be moved to a new category."
        warning_custom_fields_will_be_moved: "There are %{custom_field_count} custom field in the category. They will be moved to a new category."
        warning_subcategory_will_be_removed: "There is %{subcategory_count} subcategory in the category. It will be removed."
        warning_subcategories_will_be_removed: "There are %{subcategory_count} subcategories in the category. They will be removed."
        warning_with_subcategories_listing_will_be_moved: "There is %{listing_count} listings in the category and subcategories. It will be moved to a new category."
        warning_with_subcategories_listings_will_be_moved: "There are %{listing_count} listings in the category and subcategories. They will be moved to a new category."
        warning_with_subcategories_custom_field_will_be_moved: "There is %{custom_field_count} custom field in the category and subcategories. It will be moved to a new category."
        warning_with_subcategories_custom_fields_will_be_moved: "There are %{custom_field_count} custom field in the category and subcategories. They will be moved to a new category."
        select_new_category: "Select a new category where the items listed above will be moved:"
        buttons:
          remove: "Remove"
          cancel: "Cancel"
    communities:
      edit_details:
        community_details: "Community details"
        community_look_and_feel: "Community look and feel"
        edit_community: "Edit community \"%{community_name}\" details"
        community_name: "Community name"
        edit_community_name_description: "The name of your community. This is shown to users in emails and various other places."
        community_slogan: "Community slogan"
        edit_community_slogan_description: "This is shown on the home page of the community for the users who are not logged in. %{see_how_it_looks_like}."
        community_description: "Community description"
        edit_community_description_description: "This is shown on the home page of the community for the users who are not logged in. %{see_how_it_looks_like}."
        private_community_homepage_content: "Private community homepage content"
        edit_private_community_homepage_content_description: "This content is shown to unlogged users on the home page of private communities. Here you can describe your community and the process to join it. You can also add images, videos and HTML content here. %{see_how_it_looks_like}."
        update_information: "Update information"
        invite_people: "Invite people to this community"
        edit_signup_info: "Signup info"
        edit_signup_info_description: "This is an info text that can be shown to users in the signup page. There you can give the users instructions for signing up, information like where to get an invite, etc. By default there are no instructions."
        edit_info: "Edit information"
        see_how_it_looks_like: "See how it looks like"
      edit_look_and_feel:
        edit_community_look_and_feel: "Edit community \"%{community_name}\" look and feel"
        community_logo: "Full logo"
        community_logo_icon: "Icon logo"
        community_cover_photo: "Cover photo"
        small_community_cover_photo: "Small cover photo"
        community_custom_color1: "Main color"
        community_custom_color2: "Second color"
        logo_instructions_text_with_dimensions: "Logo size should be %{width}x%{height}px."
        logo_icon_instructions_text_with_dimensions: "Icon logo size should be %{width}x%{height}px."
        cover_photo_visibility: "Cover photo is shown in the homepage for unlogged users."
        cover_photo_instructions_text_with_dimensions: "The photo will be resized to %{width}x%{height} pixel size and taller images will be cut in the middle."
        small_cover_photo_visibility: "Small cover photo is shown in all pages expect in the homepage for unlogged users."
        small_cover_photo_instructions_text_with_dimensions: "The photo will be resized to %{width}x%{height} pixel size and taller images will be cut in the middle."
        main_content_width: "When choosing cover photos please note that the page main content is %{main_width} pixels wide at most. Remember to also check how your cover photo looks on the smaller screens."
        custom_color1_instructions_text: "You can change the main color of the user interface of this community by entering a hex color value. <a href=\"http://www.colorpicker.com/?colorcode=D96E21\" target=\"_blank\">ColorPicker.com</a> can help you choose the color and copy the code here."
        custom_color2_instructions_text: "You can change the second color of the user interface of this community by entering a hex color value."
        invalid_color_code: "Color code should contain 6 numbers or letters A-F, for example D96E21"
      edit_welcome_email:
        welcome_email_content: "Welcome email content"
        welcome_email_content_description: "The message below will be sent to every new member when they join. You can customize the message to fit your community. By clicking '%{send_test_message_link}' you can a preview message to your email address, so you can see how it looks in an email client."
        edit_message: "Edit message"
        send_test_message: "Send test message"
    custom_fields:
      edit:
        edit_listing_field: "Edit listing field '%{field_name}'"
      form:
        field_required:
          this_field_is_required: "This field is required"
      index:
        listing_fields: "Listing fields"
        add_new_field: "Add new field:"
        remove_field_confirmation: "Are you sure you want to remove field '%{field_name}'?"
        cancel: Cancel
        save: Save
        field_title: "Field title"
        field_type: "Field type"
        categories: "Listing categories where the field is used"
        no_custom_listing_fields: "No marketplace specific listing fields."
        dropdown_options: "Dropdown options"
        add_option: "+ Add option"
        saving_order: "Saving field order"
        save_order_successful: "Successfully saved field order"
        save_order_error: "An error occured while saving field order. Please refresh the page and try again."
        select_one: "Select field type..."
        continue: Continue
      new:
        new_listing_field: "New listing field"
      field_types:
        dropdown: Dropdown
        textfield: "Text field"
    emails:
      new:
        send_email_to_members: "Send an email to members"
        send_email_to_members_title: "Send an email to all the members of this community"
        email_subject: "Email subject"
        email_content: "Email content"
        email_content_placeholder: "What do you want to say to the members?"
        email_language: "Language of the email receivers"
        any_language: "Any language"
        send_email: "Send the email"
        message_will_be_sent_only_to_people_with_this_language: "Note: the email will be sent only to the members who are using %{service_name} in the language you choose."
        email_sent: "Email sent."
    news_items:
      index:
        news_items: "Newest articles"
        create_news_item: "Create an article"
        no_news: "No news"
        loading_more_news: "Loading more news"
      new:
        new_news_item: "Create an article"
        edit_news_item: "Edit article"
        index_news_item: "Create an article"
        title: "Title:"
        content: "Content:"
        save_news_item: "Save article"
      news_item:
        edit_news_item: Edit
        delete_news_item: Delete
    polls:
      index:
        polls: Polls
        create_poll: "Create a poll"
        no_polls: "No polls"
      edit_poll_links:
        close_poll: Close
        open_poll: Open
        edit_poll: Edit
        delete_poll: Delete
      new:
        add_option: "Add option"
        new_poll: "Create a poll"
        edit_poll: "Edit poll"
        title: "Title:"
        save_poll: "Save poll"
      new_option:
        option: Option
        remove_option: "Remove option"
      poll_status:
        open: Open
        closed: Closed
      show:
        edit_poll: "Edit poll"
    transaction_types:
      sell: Selling
      rent: "Renting out"
      give: "Giving away"
      lend: Lending
      swap: Swapping
      service: Offering
      request: Requesting
<<<<<<< HEAD
      inquiry: Inquiry
=======
>>>>>>> 68b8fea9
      share_for_free: "Sharing for free"
      default_action_button_labels:
        sell: Buy
        rent: Rent
        request: Offer
        offer: Request
        inquiry: Contact
  common:
    edit_page: "Edit page"
    default_community_slogan: "Community marketplace"
    default_community_description: "This is a place to sell, rent, swap and share goods and services with the other members of the community."
    cancel: Cancel
    fields_that_are_mandatory: "Fields marked with star (*) are mandatory."
    or: or
    password: Password
    service_name: "%{service_name}"
    share_types:
      request: request
      offer: offer
      borrow: borrowing
      buy: buying
      give_away: "giving away"
      lend: lending
      receive: "taking for free"
      rent: renting
      rent_out: "renting out"
      sell: selling
      offer_to_swap: swapping
      request_to_swap: swapping
      share_for_free: "sharing for free"
      accept_for_free: "wanting to use for free"
    categories:
      item: Items
      favor: Services
      rideshare: Rideshare
      housing: Spaces
      tools: Tools
      sports: Sports
      music: Music
      books: "Books & Magazines"
      games: "Games & Toys"
      furniture: Furniture
      outdoors: "Camping & Outdoors"
      food: "Food & Kitchen"
      electronics: Electronics
      pets: "Pets & Animals"
      film: "Film & Movies"
      clothes: "Clothes & Accessories"
      garden: Garden
      travel: Travel
      other: Other
    username: Username
    username_or_email: "Email or username"
    what_is_this: "What's this?"
  conversations:
    accept:
      respond_to_offer: "Respond to an offer"
      respond_to_request: "Respond to a request"
      accept_offer: "Accept the offer"
      accept_request: "Accept the request"
      reject_offer: "Not this time"
      reject_request: "Not this time"
      close_listing: "Close the listing %{listing_title_link}"
      update_later: "Leave the listing open"
      optional_message: "Optional message"
      price_to_pay: "Total price to be paid"
      you_need_to_fill_payout_details_before_accepting: "You need to fill in payout details before you can accept the request and receive the payment. Go to %{payment_settings_link} to fill in the details."
      payment_settings_link: "payment settings"
      minimum_price_error_message: "The price cannot be lower than %{amount}."
    confirm:
      confirm_description: "If your request has been fulfilled you should confirm it as done. Then you can give feedback to the other party."
      cancel_description: "If your request was not fulfilled, you can mark it as 'not happened'. You can still give feedback to the other party and describe what happened."
      cancel_payed_description: "If your request was accepted but you're having second thoughts, you can still cancel the request before the payment."
      canceling_payed_transaction: "Cancel transaction"
      confirm: "Mark completed"
      cancel: "Did not happen"
      continue: Continue
      give_feedback_to: "Give feedback to %{person_link}"
      do_not_give_feedback: "Skip feedback"
    index:
      loading_more_messages: "Loading more messages"
      message_partitive: message
      messages_partitive: messages
      no_received_messages: "No received messages"
      no_sent_messages: "No sent messages"
    conversation:
      accepted_request: "Request accepted."
      accepted_offer: "Offer accepted."
      rejected_request: "Request rejected."
      rejected_offer: "Offer rejected."
      confirmed_request: "Request completed."
      confirmed_offer: "Offer completed."
      canceled_request: "Request canceled."
      canceled_offer: "Offer canceled."
    message:
      accepted_request: "accepted the request"
      accepted_offer: "accepted the offer"
      rejected_request: "rejected the request"
      rejected_offer: "rejected the offer"
      confirmed_request: "marked the request as completed"
      confirmed_offer: "marked the offer as completed"
      canceled_request: "canceled the request"
      canceled_offer: "canceled the offer"
      paid: "paid %{sum}"
    new:
      offer_message_form_title: "Offer %{listing} to %{person}"
      request_message_form_title: "Request %{listing} from %{person}"
      favor_offer_message_form_title: "Ask help from %{person}"
      favor_request_message_form_title: "Offer help to %{person}"
      housing_offer_message_form_title: "Offer space to %{person}"
      housing_request_message_form_title: "Request space from %{person}"
      item_offer_lend_message_form_title: "Borrow %{listing} from %{person}"
      item_offer_sell_message_form_title: "Buy %{listing} from %{person}"
      item_offer_give_away_message_form_title: "Get %{listing} from %{person}"
      item_offer_trade_message_form_title: "Swap %{listing} with %{person}"
      item_offer_rent_out_message_form_title: "Rent %{listing} from %{person}"
      item_request_borrow_message_form_title: "Lend %{listing} to %{person}"
      item_request_buy_message_form_title: "Sell %{listing} to %{person}"
      item_request_take_for_free_message_form_title: "Give %{listing} to %{person}"
      item_request_trade_message_form_title: "Swap %{listing} with %{person}"
      item_request_rent_message_form_title: "Rent out %{listing} to %{person}"
      housing_offer_sell_message_form_title: "Buy %{listing} from %{person}"
      housing_offer_rent_out_message_form_title: "Rent %{listing} from %{person}"
      housing_offer_share_for_free_message_form_title: "Request %{listing} from %{person}"
      housing_offer_accept_for_free_message_form_title: "Offer %{listing} to %{person}"
      housing_request_buy_message_form_title: "Sell %{listing} to %{person}"
      housing_request_rent_message_form_title: "Rent out %{listing} to %{person}"
      item_request_message_form_title: "Offer an item to %{person}"
      message: Message
      rideshare_offer_message_form_title: "Ask for a ride from %{person}"
      rideshare_request_message_form_title: "Offer a ride to %{person}"
      send_message: "Send message"
      send: Send
      this_message_is_private: "This message is private between you and %{person}. %{person} will be notified of this message by email."
      you_will_get_notified_of_acceptance: "You will get an email notification when %{person} accepts or rejects your proposal."
      you_will_get_notified: "You will get an email notification when %{person} answers you."
      title: Title
      send_message_to_user: "Send message to %{person}"
    notifications:
      badgenotification:
        see_all_your_badges: "See all your badges"
        you_have_earned_badge: "You have earned the badge"
      comment_to_followed_listing_notification:
        has_commented: "%{author} has commented on"
        offer_you_follow: "an offer you follow"
        request_you_follow: "a request you follow"
      listing_updated_notification:
        has_updated: "has updated"
        offer_you_follow: "an offer you follow"
        request_you_follow: "a request you follow"
      comment_to_own_listing_notification:
        has_commented: "%{author} has commented on"
        your_offer: "your offer"
        your_request: "your request"
      loading_more_notifications: "Loading more notifications"
      no_notifications: "No notifications."
      testimonialnotification:
        give_feedback_to: "Give feedback to %{name}"
        has_given_you_feedback_on_event: "has given you feedback on event"
        see_all_the_feedback_you_have_received: "see all the feedback you have received"
    show:
      in_response_to_listing: "about listing"
      message_sent_by: "Message sent by"
      message_sent_to: "Message sent to"
      send_reply: "Send reply"
      write_a_reply: "Write a reply:"
      conversation_about_listing: "With %{person} about %{listing}"
      conversation_with_user: "With %{person}"
      last_message_at: "(latest message %{time})"
    status:
      cancel_payed_transaction: Cancel
      feedback_given: "Feedback given"
      feedback_skipped: "Feedback skipped"
      give_feedback: "Give feedback"
      offer_accepted: Accepted
      offer_rejected: Rejected
      offer_canceled: Canceled
      offer_confirmed: Completed
      pay: Pay
      paid: "Payment successful"
      request_accepted: Accepted
      request_rejected: Rejected
      request_confirmed: Completed
      request_canceled: Canceled
      skip_feedback: "Skip feedback"
      waiting_for_listing_author_to_accept_offer: "Waiting for %{listing_author_name} to accept the offer"
      waiting_for_listing_author_to_accept_request: "Waiting for %{listing_author_name} to accept the request"
      waiting_confirmation_from_requester: "Waiting for %{requester_name} to mark the request as completed"
      waiting_payment_from_requester: "Waiting for %{requester_name} to pay"
    status_link:
      accept_offer: "Accept offer"
      accept_request: "Accept request"
      reject_offer: "Not this time"
      reject_request: "Not this time"
      confirm: "Mark completed"
      cancel: "Did not happen"
  braintree_accounts:
    new:
      add_payout_details: "Add your payout details"
      first_name: "First name"
      last_name: "Last name"
      email: "Email address"
      phone: "Phone number"
      address_street_address: "Street address"
      address_postal_code: "Zip/Postal code"
      address_locality: City
      address_region: State
      date_of_birth: "Date of birth"
      ssn: SSN
      routing_number: "Routing number"
      account_number: "Account number"
      save: Save
    show:
      payout_details: "Your payout details"
      first_name: "First name"
      last_name: "Last name"
      email: "Email address"
      phone: "Phone number"
      address_street_address: "Street address"
      address_postal_code: "Zip/Postal code"
      address_locality: City
      address_region: State
      date_of_birth: "Date of birth"
      ssn: SSN
      routing_number: "Routing number"
      account_number: "Account number"
  braintree_payments:
    edit:
      new_credit_card_payment: "New credit card payment"
      payment_receiver: "Payment receiver"
      cardholder_name: "Cardholder name"
      credit_card_number: "Credit card number"
      cvv: CVV
      credit_card_expiration_date: "Credit card expiration date"
      confirm_payment: "Confirm payment"
  communities:
    map_bubble:
      view_tribe: "View tribe"
    email_confirmation_pending:
      confirmation_pending: "Please confirm your email address"
    enter_organization_email:
      enter_your_organization_email: "Enter your %{community_category} email"
      only_people_with_verified_email_address_can_join_your_tribe: "Only people with a verified %{community_category} email address can join this tribe."
      continue: Continue
      tribe_exists: "Tribe exists!"
      this_tribe_exists_already: "This tribe exists already! Do you want to join it?"
    done:
      done: Done!
      tribe_created_successfully: "You have successfully created your tribe."
      go_to_your_tribe: "Go to your tribe"
      we_will_contact_you_about_invoicing: "We will contact you later by email about invoicing."
    index:
      find_your_local_tribe: "Find your local tribe"
      or_start_your_own: "...or %{start_your_own_tribe_link}"
      start_your_own_tribe_link: "start your own!"
    select_pricing_plan:
      select_your_plan: "Select your plan"
      pick_one_of_the_options_below: "Pick one of the options below."
      create_for_free: "Create for free"
      contact_us: "Contact us"
      free_plan: "Free plan"
      max_members: "Max. %{number} members"
      premium_plan: "Premium plan"
      care_free_user_support: "Prioritized user support"
      create_your_tribe: "Create your tribe"
      professional_plan: "Customizable plan"
      unlimited_members: "Unlimited members"
      intranet_integration: "Intranet integration"
      no_charge: "Free of charge"
      euros_per_month_premium: "%{price} euros/month (incl. VAT)"
      custom_domain: "Custom domain"
      you_can_change_and_cancel: "You can change or cancel the plan later at any time."
      we_help_you_get_started: "We help to gather the people"
      discounts_available_for_non_profits: "We have 50% discount for non-profit organizations"
    select_tribe_category_form:
      what_kind_of_tribe_do_you_want_to_create: "What kind of tribe do you want to create?"
      first_tell_us_what_kind_of_community_the_tribe_is_for_by_selecting_one_option_below: "First tell us what kind of community you represent by selecting one from below."
      company: Company
      university: University
      town: Town
      congregation: Congregation
      association: Association
      neighborhood: Neighborhood
      apartment_building: "Apartment building"
      other: Other
    new_tribe_form:
      create_a_tribe_in_a_minute: "Create a new tribe in a minute"
      welcome_now_create_your_tribe: "Welcome %{name}! Go ahead and create your tribe."
      name_of_your_tribe: "Name of your tribe"
      web_address_of_your_tribe: "Web address of your tribe"
      slogan_of_your_tribe: "Slogan of your tribe"
      describe_your_tribe: "Describe your tribe: what is the purpose of the community"
      create_your_tribe: "Create your tribe!"
      domain_invalid: "The domain can only contain alphabets, numbers, underscores or hyphens."
      domain_taken: "This tribe exists already. You have to pick another domain name."
      address: "Location of your tribe"
      select_main_language_of_your_tribe: "Select the main language of your tribe"
      language: Language
      restrict_tribe_to_invited_people: "People need an invite to join this community"
    signup_form:
      create_an_account: "Create an account for yourself"
      to_create_a_tribe_you_must_first_create_sharetribe_account: "You can either create a new account to %{service_name} below or"
      log_in_with_your_existing_account: "log in with your existing account"
      your_email: "Your email address"
      your_university_email: "Your university email address"
      your_company_email: "Your company email address"
      you_need_to_confirm: "To create a tribe for your %{tribe_type} you need to confirm your %{tribe_type} email address."
      pick_username: "Pick a username"
      your_given_name: "Your given name"
      your_family_name: "Your family name"
      your_password: "Pick a password"
      confirm_your_password: "Confirm your password"
      email_in_use_message: "There is already an account in %{service_name} with this email address. If you already have an account, you can log in using the link above."
      invalid_email_ending_message: "This looks like a personal email. You need to sign up with your %{community_category} email."
      log_in_here: "log in here"
      existing_community_with_this_email: "There already exists a tribe for this %{community_category}. You can join the tribe %{link}."
      here: here
      for_company: company
      for_university: university
      for_town: town
      for_congregation: congregation
      for_association: association
      for_neighborhood: neighborhood
      for_apartment_building: "apartment building"
      for_other: other
  community_memberships:
    new:
      welcome_fb_user: "Welcome to %{service_name}, %{name}!"
      fb_join_accept_terms: "There's one more step to join this community: you need to accept its terms of use."
      join_community: "Join community '%{community}'"
      you_are_not_a_member_of_this_community: "You have a user account in %{service_name}, but you are not yet a member of %{service_name} community '%{community}'."
      you_can_join: "You can join this community by accepting the terms of use and clicking 'Join community' below."
      you_can_join_email_confirmation: "To join this community you need to have a valid email address that ends with %{email_ending}. You can join by filling in your email address, accepting the terms of use of this community and clicking 'Join community' below, and confirming your email."
      you_can_join_email_confirmation_multiple_addresses: "This community has email restrictions. You can only join if you have an email address of an organization that the admin of this site has allowed to join. You can join by filling in your email address, accepting the terms of use of this community and clicking 'Join community' below."
      you_can_join_with_invite_only: "You have to have an invitation from another member to join this community. If you have an invitation code, you can join this community by typing the code to the field below, accepting the terms of use of this community and clicking 'Join community' below."
      if_want_to_view_content: "If you want to view the content in this community without joining it you need to"
      log_out: "log out"
      join_community_button: "Join community"
  dashboard:
    api:
      coming_soon: "Coming soon!"
    index:
      watch_the_video: "Watch the video"
      get_started: "GET STARTED NOW!"
      browse_communities_around_you: "join a tribe near you"
      slogan: "Share with your community."
      create_your_own: "Create your own"
      sharing_website: "community marketplace"
      main_description: "Set up a space where the members of your community can share goods, services, rides and spaces in a trusted local environment. It's free and only takes a minute to do!"
      kassi_for_your_company: "...FOR YOUR COMPANY"
      kassi_for_your_company_description: "Want to help your employees connect with each other? Want to cut your emissions and become a greener enterprise? Want to save costs in travel, parking and furniture use? Sharetribe is the solution for you."
      kassi_for_your_city: "...FOR YOUR CITY"
      kassi_for_your_city_description: "Want to transform the neighborhoods of your city to village communities where people share with each other? Want to empower your citizens to improve their lives? Sharetribe will help you achieve that."
      kassi_for_your_university: "...FOR YOUR UNIVERSITY"
      kassi_for_your_university_description: "Want to create a lively campus environment where people know and trust each other? Want to help your students and staff save their time, money, and the environment? Try out Sharetribe and perceive the change!"
      want_kassi_for_your_community: "Want %{service_name} for your community?"
      email_default_text: "Your email address"
      send: Send!
      or_drop_us_a_line: "...or drop us a line:"
      thanks_for_contacting_us: "Thanks for contacting us! We'll send you more info about how to create a %{service_name} community soon."
      resources: RESOURCES
      connect: CONNECT
      about: "ABOUT SHARETRIBE"
      developers: "FOR DEVELOPERS"
      api: API
      blog: Blog
      code: "Source code"
      issue_tracker: "Issue tracker"
      product_of: "Sharetribe is a product of"
      language: "Language:"
      new: NEW!
      new_text: "%{service_name} now available for <a href=\"http://www.sharetribe.com/en/wdc\">neighborhoods in Helsinki and Lahti</a> and for <a href=\"http://www.kassi.eu/en/okl\">members of Suomen Omakotiliitto</a>!"
      want_to_know_more: "Want to know more? %{read_our_faq_link} or %{contact_us_link}."
      read_our_faq: "Read our <br />FAQ"
      contact_us: "contact us directly"
      why_you_really_should_have_a_tribe: "Why you really should have a tribe"
      an_example: "An example:"
      home: Home
      faq: FAQ
      browse_tribes: "Browse tribes"
      pricing: Pricing
      contact: Contact
      university_example_link: "<a href=\"http://aalto.sharetribe.com/en\">Sharetribe of Aalto University</a>"
      company_example_link: "<a href=\"https://if.sharetribe.com/en\">Sharetribe of IF</a>"
      city_example_link: "<a href=\"http://kallio.sharetribe.com/en\">Sharetribe of Kallio, Helsinki</a>"
  emails:
    accept_reminder:
      remember_to_accept_offer: "Remember to accept or reject an offer from %{sender_name}"
      remember_to_accept_request: "Remember to accept or reject a request from %{sender_name}"
      you_can_accept_or_reject_offer_at: "You can accept or reject the offer at"
      you_can_accept_or_reject_request_at: "You can accept or reject the request at"
      you_have_not_yet_accepted_or_rejected_offer: "You have not yet accepted or rejected the offer %{title} you received %{date}."
      you_have_not_yet_accepted_or_rejected_request: "You have not yet accepted or rejected the request %{title} you received %{date}."
      show_thread: "Show conversation"
    braintree_account_approved:
      account_ready: "You are ready to receive payments"
      message: "Your payment information has been confirmed and you are now ready to receive payments in %{service_name}."
    confirm_reminder:
      you_have_not_yet_confirmed_or_canceled_request: "You have not yet confirmed or canceled the request %{request_link} you received %{date} from %{other_party_full_name}. If the request has been completed, you should confirm that. After that you can give feedback to %{other_party_given_name}."
      remember_to_confirm_request: "Remember to confirm or cancel a request"
      if_will_not_happen_you_should_cancel: "If you think this request will not be completed for one reason or another, you can %{cancel_it_link}."
      cancel_it_link_text: "cancel it"
    payment_reminder:
      remember_to_pay: "Remember to pay for %{listing_title}"
      you_have_not_yet_paid: "You have not yet paid for %{listing_title} that %{other_party_name} has accepted to offer you."
      if_will_not_happen_you_should_cancel: "If you think this request will not be completed for one reason or another, you can also still %{cancel_it_link}."
      cancel_it_link_text: "cancel it"
    payment_settings_reminder:
      remember_to_add_payment_details: "Remember to add your payment details to receive payments"
      you_have_added_listing_with_payment: "You have added a listing %{listing_link} with payment. However, you haven't yet added your payment details. In order to receive the payment you have to add your payment information."
      please_go_to_payment_settings: "Please go to %{payment_settings_link} and fill in the required payment information."
      payment_settings_link: "payment settings"
    transaction_confirmed:
      here_is_a_message_from: "Here's a message from %{other_party_given_name}:"
      request_marked_as_confirmed: "Request completed - remember to give feedback"
      request_marked_as_canceled: "Request canceled"
      has_marked_request_as_confirmed: "%{other_party_full_name} has marked the request about '%{request}' completed. You can now give feedback to %{other_party_given_name}."
      has_marked_request_as_canceled: "%{other_party_full_name} has canceled the request about '%{request}'. You can still give feedback to %{other_party_given_name}."
      giving_feedback_is_good_idea: "Giving feedback is always a good idea. If everything went well, you should let others know that %{other_party_given_name} can be trusted. If there were any problems, it's good to mention those as well."
      give_feedback_to: "Give feedback to %{other_party_given_name}"
    confirmation_instructions:
      confirmation_instructions_signature: "Best regards,<br/>The %{service_name} Team"
      welcome_to_kassi: "Welcome to %{service_name}!"
      need_to_confirm: "You need to confirm your email address."
      confirmation_link_text: "Confirm my email"
      or_paste_link: "Alternatively you can copy the following link to the address bar of your browser:"
      turning_on_confirmations_in_this_community: "We are starting to use email confirmations in this %{service_name} community."
    common:
      check_your_settings: "Check your settings"
      hey: "Hello %{name},"
      kassi_team: "The %{service_name} Team"
      thanks: "Thanks,"
      want_to_control_emails: "Want to control which emails you receive from %{service_name}?"
      dont_want_to_receive_these_emails: "Don't want to receive these emails?"
      edit_your_email_settings_here: "Edit your email settings here"
      message_not_displaying_correctly: "Is this email not displaying correctly?"
      view_it_in_your_browser: "View it in your browser"
      or: or
      unsubscribe_from_these_emails: "unsubscribe from these emails"
    community_starter_email:
      subject: "See the new Sharetribe - membership limit removed, look & feel can be modified, and more"
    conversation_status_changed:
      has_accepted_your_offer: "%{accepter} has accepted your offer %{listing}."
      has_accepted_your_request: "%{accepter} has accepted your request %{listing}."
      has_rejected_your_offer: "%{accepter} has rejected your offer %{listing}."
      has_rejected_your_request: "%{accepter} has rejected your request %{listing}."
      view_thread: "View conversation"
      your_offer_was_accepted: "Your offer was accepted"
      your_offer_was_rejected: "Your offer was rejected"
      your_request_was_accepted: "Your request was accepted"
      your_request_was_rejected: "Your request was rejected"
      you_can_now_pay_to: "You can now pay the requested amount to %{payment_receiver}."
      pay_now: "Pay now"
    invitation_to_kassi:
      hi: Hi!
      you_have_been_invited_to_kassi: "%{inviter} has invited you to the %{community} community."
      here_is_a_message_from: "Here is a personal message from %{inviter}:"
      join_now: "Join now"
      invitation_code: "Invitation code: %{code}"
    new_badge:
      you_can_view_all_your_badges_in: "View all your badges"
      you_have_achieved_a_badge: "You have achieved a badge '%{badge_name}' in %{service_name}!"
    new_comment:
      has_commented_your_listing_in_kassi: "%{author} has commented on your listing '%{listing}'."
      view_comment: "View comment"
      you_have_a_new_comment: "%{author} has commented on your listing in %{service_name}"
      listing_you_follow_has_a_new_comment: "%{author} has commented on a listing you follow in %{service_name}"
      has_commented_listing_you_follow_in_kassi: "%{author} has commented on the listing '%{listing}' you are following in %{service_name}."
    new_message:
      conversation_title: "Message thread title: %{title}"
      view_message: "View message"
      has_sent_you_a_message_in_kassi: "%{sender} has sent you a message in %{service_name}."
      you_have_a_new_message: "A new message in %{service_name} from %{sender_name}"
    new_payment:
      new_payment: "You have received a new payment"
      you_have_received_new_payment: "You have been paid <b>%{payment_sum}</b> for <b>%{listing_title}</b> by %{payer_full_name}. Here is your receipt."
    braintree_new_payment:
      product: "Product:"
      price_payer_paid: "Price %{payer_full_name} paid:"
      service_fee: "%{service_name} service fee:"
      you_will_get: "You will get:"
    receipt_to_payer:
      receipt_of_payment: "Receipt of payment"
      you_have_made_new_payment: "You have paid <b>%{payment_sum}</b> for <b>%{listing_title}</b> to %{recipient_full_name}. Here is a receipt of the payment."
      product: Product
      total: Total
      price: Price
      service_fee: "Service fee"
    new_testimonial:
      has_given_you_feedback_in_kassi: "%{name} has given you feedback in %{service_name}"
      you_can_give_feedback_to: "You haven't yet given feedback to %{name}."
      view_feedback: "View feedback"
    new_update_to_listing:
      listing_you_follow_has_been_updated: "Listing you follow has been updated"
      has_updated_listing_you_follow_in_kassi: "%{author} has updated the listing '%{listing}' you are following in %{service_name}."
      view_changes: "View changes"
    community_updates:
      added_offer: "%{name_link} added a listing:"
      added_request: "%{name_link} added a listing:"
      added_listing: "%{name_link} added a listing:"
      update_mail_title: "%{title_link} community update"
      title_link_text: "%{community_name}"
      intro_paragraph: "Here are some of the things that happened in %{community_link} during the past %{time_since_last_update}."
      intro_paragraph_link_text: "%{community_name}"
      post_a_new_listing: "Post a new listing!"
      reduce_email_footer_text: "Too much email? %{settings_link} or %{unsubscribe_link}."
      settings_link_text: "Edit your email settings here"
      unsubscribe_link_text: unsubscribe
    newsletter:
      weekly_news_from_kassi: "Weekly news from %{community} %{service_name}"
      hi: "Hi %{name},"
      update_on_what_is_happening: "Take a peek on what's happening in %{community} %{service_name} right now."
      newest_offers: "What people currently offer to others"
      newest_requests: "What people currently need"
      could_you_offer_something: "Could you share something that others might need? Or do you need something that others might have?"
      add: Add
      an_offer: "an offer"
      a_request: "a request"
      to_kassi: "to %{service_name}"
      check_everything_that_others_are: "check everything that the others are"
      offering: offering
      requesting: requesting
      text_version_text: "Could you share something that others might need? Or do you need something that others might have? Add an offer or a request or check everything that the others are offering or requesting at %{url}"
      occasional_newsletter_title: "Sharetribe newsletter"
    reply_to_contact_request:
      thank_you_for_your_interest: "Thank you for your interest in %{service_name}!"
    reset_password_instructions:
      change_my_password: "Change my password"
      reset_password_instructions: "<p>You have indicated that you have forgotten either your password or username in the %{service_name} service.</p><p>Your username is: %{username}</p><p>If you need to reset your password, click the following link: %{password_reset_link}</p><br/><p>If you didn't request this, please ignore this email. Your password won't change until you access the link above and create a new one.</p>"
    testimonial_reminder:
      feedback_is_public_and_is_shown: "Feedback is public and is shown to all the other users. Based on the feedback the other users can judge, whether %{name} is a trustworthy person and somebody they want to interact with. Thus, it's good to always remember to give feedback on events, and also remind the other party to give feedback to you. You also need positive feedback in order to achieve most of the badges."
      remember_to_give_feedback_to: "Reminder: remember to give feedback to %{name}"
      you_have_not_given_feedback_yet: "You have not yet given feedback to %{name} about event '%{event}'. Remember to give feedback on how %{given_name} performed in the event."
    welcome_email:
      welcome_email_footer_text: "What kind of emails do you want to receive from %{service_name}? %{settings_link}"
      settings_link_text: "Check your settings"
      subject: "Welcome to %{community} - here are some tips to get you started"
      welcome_some_tips: "Welcome to %{community_link}! Here are some tips to get you started."
      p_s_did_you_know: "P.S. Did you know you can create a marketplace like this for any community you belong to, for free? %{click_here_link} to find out more!"
      click_here_link_text: "Click here"
      update_your_profile: "<strong>Update your profile.</strong> Adding your real name and profile picture and telling something about yourself will make you appear more trustworthy. Adding your contact details will make things easier for you, since you don't have to add them separately each time you create a new listing."
      update_your_profile_link_text: "Update your profile here"
      add_something_you_could_offer: "<strong>Add something you could offer to others to %{service_name}.</strong> Could you lend your power drill, tennis racket or fondue pot? Do you like to sew, assemble furniture or fiddle with computers? Is there some things in your closet you want to get rid off? %{add_offer_link}"
      add_offer_link_text: "Add them as offers to %{service_name}!"
      is_there_something_you_need: "<strong>Is there something you need right now? </strong> Perhaps you would like to share a ride? Or borrow some tools? Or need someone to walk your dog? The first thing to do is to search %{service_name}: maybe someone is already offering what you need. If you don't find what you're looking for, you can %{add_request_link}."
      add_request_link_text: "post a new request"
      invite_your_friends_invite_only: "<strong>Spread the word. </strong> The more people there are in %{service_name}, the more useful the community is for everyone. This %{service_name} community is 'invite only', so people need an invite from an existing member to join. Do you know people who might be interested in joining? Give them an access to %{service_name} by %{invite_link}. If you want to see who are already members, %{member_list_link}."
      invite_your_friends: "<strong>Spread the word. </strong> The more people there are in %{service_name}, the more helpful the community is for everyone. Do you know people who might be interested in joining? Tell them about %{service_name} by %{invite_link} or sending them this link: %{url}. If you want to see who are already members, %{member_list_link}."
      invite_link_text: "using our easy invite form"
      member_list_link_text: "check out the member list"
      go_explore: "<strong>Go explore! </strong> See what others are already offering and requesting in %{service_name}. Maybe you'll find something you need. Maybe you could help someone else out. Have fun!"
      love_team: "Love,<br /><i>The %{service_name} Crew</i>"
      congrats_for_creating_community: "You just created %{community} - here are some tips to get you started"
      you_have_just_created_community: "You have just created %{community_link}! Here are some tips to get you started with the new community."
      you_now_have_admin_rights: "<b>You have now admin rights in this community. </b> This means that you can, for example, edit the information and the look and feel of the community. This is probably the first thing you want to do. %{edit_community_details_link}. If you would like to transfer admin rights to someone else, please contact us by replying to this email."
      edit_community_details_link_text: "Edit community details here"
      add_content: "<strong>Add content. </strong> The best way to get things rolling is to add some listings yourself. This way, when new people arrive, they instantly see there's something happening. Could you lend your power drill, tennis racket or fondue pot? Do you like to sew, assemble furniture or fiddle with computers? Is there some things in your closet you want to get rid off? %{add_offer_link} If you need something, %{add_request_link}."
      spread_the_word: "<strong>Spread the word. </strong> To get new members to the community, you need to tell about it to the people you know. Some ideas: 1) Post information about %{service_name} to a mailing list. 2) Share this link via Facebook, Twitter or other social media service: %{url}. 3) Send email invites %{invite_link}. 4) Tell people face to face when you meet them."
      spread_the_word_invite_only: "<strong>Spread the word. </strong> You have chosen to make this community invite only. It means that people need an invite from another member in order to join. Thus, to get some new members to the community, you need to invite them. You can do so by %{invite_link}."
      have_fun: "Have fun using %{service_name}. May your community live long and prosper!"
  error_messages:
    listings:
      departure_time: "Departure time must be between current time and one year from now."
      share_type: "You must select one."
      valid_until: "This date must be between current time and 6 months from now."
      price: "Price must be a whole number."
      minimum_price: "Minimum price is %{minimum_price} %{currency}."
    testimonials:
      you_must_explain_not_neutral_feedback: "If you want to give non-neutral feedback, you must explain why."
      you_must_select_a_grade: "Remember to tell whether your experience was positive or negative."
  error_pages:
    back_to_kassi_front_page: "Back to the front page"
    error_404:
      if_you_believe: "If you believe that the address is correct and it should be working, please help us locate the error by letting us know what address caused the error and what should be seen on the page with the form below."
      page_can_not_be_found: "Page can not be found!"
      page_you_requested_can_not_be_found: "The page you requested can not be found. Are you sure you spelled the address correctly?"
    error_404_title: "page not found"
    error_500:
      help_us_find_the_problem: "You can help us find find the problem by writing a short description of the problem in the box below."
      page_loading_failed: "Page loading failed!"
      reload_refresh: "Reloading/refreshing the page often helps you to get on the page that you were trying to reach. We try to locate and fix the problem that caused the error as soon as possible."
    error_500_title: "page loading failed"
    error_description: "Error description"
    no_javascript:
      javascript_is_disabled_in_your_browser: "Javascript is disabled in your browser"
      kassi_does_not_currently_work_without_javascript: "%{service_name} does not work properly without javascript. Try to enable javascript from your browser's preferences and then reload this page again."
      kassi_does_not_currently_work_without_javascript_dashboard: "Unfortunately %{service_name} does not currently work without javascript. Try to enable javascript from your browser's preferences and then reload this page again. If you'd like to use %{service_name} without javascript, please %{contact_us}."
      contact_us: "contact us"
      send_feedback: "Send feedback"
      your_feedback_to_admins: "Your feedback to admins"
    send: Send
    your_email_address: "Your email address"
  event_feed_events:
    accept:
      has_accepted_lend_item: "%{offerer_name} agreed to lend %{listing_title} to %{requester_name} %{time_ago}."
      has_accepted_borrow_item: "%{offerer_name} agreed to lend %{listing_title} to %{requester_name} %{time_ago}."
      has_accepted_rent_out_item: "%{offerer_name} agreed to rent %{listing_title} to %{requester_name} %{time_ago}."
      has_accepted_rent_item: "%{offerer_name} agreed to rent %{listing_title} to %{requester_name} %{time_ago}."
      has_accepted_give_away_item: "%{offerer_name} agreed to give %{listing_title} to %{requester_name} %{time_ago}."
      has_accepted_receive_item: "%{offerer_name} agreed to give %{listing_title} to %{requester_name} %{time_ago}."
      has_accepted_sell_item: "%{offerer_name} agreed to sell %{listing_title} to %{requester_name} %{time_ago}."
      has_accepted_buy_item: "%{offerer_name} agreed to sell %{listing_title} to %{requester_name} %{time_ago}."
      has_accepted_trade_item: "%{offerer_name} agreed to swap %{listing_title} with %{requester_name} %{time_ago}."
      has_accepted_sell_housing: "%{offerer_name} agreed to sell %{listing_title} to %{requester_name} %{time_ago}."
      has_accepted_buy_housing: "%{offerer_name} agreed to sell %{listing_title} to %{requester_name} %{time_ago}."
      has_accepted_rent_out_housing: "%{offerer_name} agreed to rent %{listing_title} to %{requester_name} %{time_ago}."
      has_accepted_rent_housing: "%{offerer_name} agreed to rent %{listing_title} to %{requester_name} %{time_ago}."
      has_accepted_favor: "%{offerer_name} agreed to offer %{listing_title} to %{requester_name} %{time_ago}."
      has_accepted_rideshare: "%{offerer_name} agreed on sharing a ride %{listing_title} with %{requester_name} %{time_ago}."
    join:
      joined_kassi: "%{name} joined %{community_name} %{service_name} %{time_ago}."
    login:
      logged_in_to_kassi: "%{name} logged in to %{service_name} %{time_ago}."
    comment:
      commented: "%{commenter_name} commented on listing %{listing_title} %{time_ago}."
      offer_partitive: offer
      request_partitive: request
  header:
    about: About
    home: Home
    members: Community
    new_listing: "New listing"
    mobile_version: "Mobile version"
    offers: Offers
    requests: Requests
    search_kassi: "Search %{service_name}"
    create_new_marketplace: "Create a new marketplace"
    contact_us: "Contact us"
    profile: Profile
    invite: Invite
  homepage:
    additional_private_listings_slate:
      additionally_one_private_offer_exists: "Additionally  there is <b>one other offer</b>,"
      additionally_one_private_request_exists: "Additionally  there is <b>one other request</b>,"
      additionally_some_private_offers_exist: "Additionally there are <b>%{number_of_listings} other offers</b>,"
      additionally_some_private_requests_exist: "Additionally there are <b>%{number_of_listings} other requests</b>,"
    blank_slate:
      add_first: "Add one!"
      but_that_is_visible_only_to_registered_members: "but that is visible only to registered members."
      but_those_are_visible_only_to_registered_members: "but those are visible only to registered members."
      create_new_account_for_yourself: "Create yourself a new account"
      examples_of_what_you_could_offer_to_others: "What could you offer to others"
      examples_of_what_you_could_request_to_others: "What could you request from the others"
      favor_offer_list: "computer assistance, clothes repair, baking, bike fixing"
      favor_request_list: "babysitting, piano lessons, walking dogs, mowing lawn"
      favors_to_offer: "Help: "
      favors_to_request: "Help: "
      item_offer_list: "tools, sports equipment, costumes, camping equipment"
      item_request_list: "tools, sports equipment, costumes, camping equipment"
      items_to_offer: "Goods to lend: "
      items_to_request: "Goods to borrow: "
      log_in: "log in!"
      no_offers_visible_unless_logged_in: "No item, service or rideshare offers visible to non-logged-in users."
      no_open_offers_currently: "No open item, service or rideshare offers."
      no_open_requests_currently: "No open item, service or rideshare requests."
      no_requests_visible_unless_logged_in: "No item, service or rideshare requests visible to non-logged-in users."
      one_private_offer_exists: "There is already <b>one offer</b>,"
      one_private_request_exists: "There is already <b>one request</b>,"
      ride_offer: "Take others' kids to their hobbies"
      ride_request: "A ride to work"
      some_private_offers_exist: "There are already <b>%{number_of_listings} offers</b>,"
      some_private_requests_exist: "There are already <b>%{number_of_listings} requests</b>,"
    custom_filters:
      update_view: "Update view"
    event_feed:
      latest_events: "What's going on"
    grid_item:
      processing_uploaded_image: "(Processing uploaded image...)"
    index:
      no_listings_with_your_search_criteria: "We couldn't find any results that matched your search criteria."
      no_listings_notification: "No listings. %{add_listing_link}."
      add_listing_link_text: "Add new listing"
      available_on_the_app_store: "Available on the app store"
      private_listing_notification: "There are %{listing_count} in this community. %{private_listing_count} of them %{be_verb} visible only to the members of the community. If you want to see also the listings that are visible only to the members, you need to %{log_in_link}."
      open_listing: "open listing"
      open_listings: "open listings"
      private_listing_notification_log_in: "log in"
      is: is
      are: are
      what_do_you_need: "What are you looking for?"
      post_new_listing: "Post a new listing"
      are_offering: offer
      add_news_item: "Add an article"
      inform_others_about_events: "Latest news and events in the community."
      lend_rent_help_carpool: "Sell, lend, help, share rides"
      loading_more_content: "Loading more content"
      more_events: "More events..."
      news: News
      no_news: "No news"
      more_news: "More news"
      or: and
      or_see_what_the_others: "...or see what the others"
      recent_events: "Recent events"
      requesting: need
      teaser_text: "%{service_name} is a service for the %{community} community. Here you can lend, rent, give away and sell stuff, give and get help or share rides. Could you lend something to others or help them?"
      tell_it_here: "Tell it here!"
      welcome_to_new_kassi: "Welcome to new %{service_name}!"
      no_reviews: "No reviews"
      no_image: "No image"
      filter: Filter
      this_is_private_community: "You need to sign up before you can view the content."
    invitation_form:
      invite_your_friends: "Invite your friends to %{service_name}!"
      invite_your_neighbors: "Invite your neighbors to %{service_name}!"
      email: "Email address(es)"
      message: "A personal message"
      send_invitation: "Send invitation"
      add_as_many_emails_as_you_want: "Add the email addresses of the people you are inviting to the field below. If you add multiple email addresses, separate them with comma."
      invitation_emails_field_placeholder: "friend1@example.com, friend2@example.com, ..."
      invitation_message_field_placeholder: "I joined this amazing community. You should too!"
      errors_in_emails: "Check that the email addresses you added are valid. If you added multiple addresses, make sure they are separated with comma."
    list_item:
      review: review
      reviews: reviews
    news_item:
      show_less: "Show less"
      show_more: "Show more"
    poll_form:
      poll: "Poll:"
      comment: "Comment:"
      answer: Answer
      results: Results
      poll_answer: answer
      poll_answers: answers
    profile_info_empty_notification:
      add_your_info: "Add your contact info"
      add_a_profile_picture: "Add a profile picture"
      you_have_not_added_your_info: "You have not added your contact information. Please do, so others can get in touch with you more easily. Also add a profile picture so it's easier for others to trust you."
      add_your_info_link: "Add your info now"
    recent_listing:
      please_offer: Offer
      comment: comment
      comments: comments
    filters:
      show: "Filter:"
      search: Search
      map: "Show map"
      list: "Show list"
      map_button: Map
      grid_button: Grid
      list_button: List
      all_listing_types: "All listing types"
      all_categories: "All categories"
  infos:
    about:
      default_about_text_title: "What is Sharetribe?"
      default_about_text: "This marketplace is powered by Sharetribe platform. With Sharetribe you can easily create your own marketplace website. It's free and only takes a minute. %{click_here_link} to learn more!"
      click_here_link_text: "Click here"
  layouts:
    no_tribe:
      inbox: Inbox
      settings: Settings
      feedback: "Contact us"
    admin:
      admin: "%{service_name} admin panel"
      back_to_kassi: "Back to %{service_name}"
      tribe_info: "Basic tribe information"
      news_items: "News articles"
      polls: Polls
    application:
      join_this_community: "Join community"
      read_more: "Read more"
      feedback: "What would you like to tell us?"
      default_feedback: "Did you encounter a problem with %{service_name}? Have a suggestion for improving the service? Noticed some suspicious content? Or just have something you want to discuss with us? Let us know!"
      feedback_forum: "feedback forum"
      feedback_handle: Feedback
      give_feedback: "Contact us"
      keywords: "%{service_name}, Kassi, share resources in a community, borrow items, service, favor, item, rideshare, space, car pooling, housing, accommodation, help, helping, offer, request, rent, swap, exchange, buying, selling, buy, sell, giving, give, ecological, community, online community, local"
      meta_description: "Sharetribe is a service that allows you to easily create a marketplace online and let your community sell, rent, swap and share goods and services."
      or_check_our: "...or check our"
      send_feedback_to_admin: "Send feedback"
      to_see_what_others_have_suggested: "to see what other users have suggested, and vote for the ideas there."
      your_email_address: "Your email address (not required)"
      connect: "Sign up"
      invite_your_friends: "Invite friends!"
      invite_your_neighbors: "Invite neighbors!"
      invite_your_friends_description: "The more people there are in %{service_name}, the more useful it is."
      invite_your_friends_invite_only_description: "People cannot join this community unless they are invited."
      join_without_facebook: "...or alternatively %{join_without_facebook_link}"
      join_without_facebook_link: "sign up without using Facebook"
    conversations:
      messages: Messages
      notifications: Notifications
      received: Received
      sent: Sent
    dashboard:
      title: "%{service_name} - share goods, services and rides in your local community!"
    global-header:
      select_language: "Select language"
    infos:
      about: About
      how_to_use: Help
      info_about_kassi: "Information about %{service_name}"
      news: News
      register_details: Privacy
      terms: "Terms of use"
    logged_in:
      admin: Admin
      go_to_your_profile_page: Profile
      hi: Hi
      login: "Log in"
      logout: "Log out"
      notifications: Notifications
      requests: "Friend requests"
      settings: Settings
      sign_up: "Create account"
    logged_in_messages_icon:
      messages: Messages
    logged_in_notifications_icon:
      notifications: Notifications
    mobile_logged_in:
      admin: Admin
      go_to_your_profile_page: Profile
      hi: Hi
      login: Login
      logout: Logout
      notifications: Notifications
      requests: "Friend requests"
      settings: Settings
      sign_up: "Sign up"
    notifications:
      test_welcome_email_delivered_to: "A test email was sent to %{email}."
      something_went_wrong: "Something went wrong"
      community_updated: "Tribe details updated."
      community_update_failed: "Tribe detail update failed."
      account_creation_succesful_you_still_need_to_confirm_your_email: "Account created successfully. Next you need to confirm your email address."
      community_joined_succesfully_you_still_need_to_confirm_your_email: "You are now a member of this community. Next you need to confirm your email address."
      comment_cannot_be_empty: "Comment cannot be empty"
      comment_sent: "Comment sent"
      confirmation_link_is_wrong_or_used: "The confirmation link is already used or otherwise broken. Try logging in, or send feedback if the problem persists."
      additional_email_confirmed: "The email you entered is now confirmed."
      could_not_get_email_from_facebook: "Could not get email address from Facebook and can't create an account without email."
      create_new_listing: "Create another listing"
      create_one_here: "create one here"
      email_confirmation_sent_to_new_address: "Email confirmation is now sent to the new address."
      email_not_found: "The email you gave was not found from %{service_name} database."
      error_with_session: "Error with session."
      feedback_considered_spam: "Feedback not saved, due to its formatting. Try again or use the feedback forum."
      feedback_not_saved: "Feedback could not be sent."
      feedback_saved: "Thanks a lot for your feedback! We'll get back to you as soon as possible."
      feedback_sent_to: "Feedback sent to %{target_person}."
      feedback_skipped: "Feedback skipped"
      invitation_cannot_be_sent: "Invitation could not be sent"
      invitation_sent: "Invitation sent successfully"
      inviting_new_users_is_not_allowed_in_this_community: "Inviting new users is not allowed in this %{service_name} community"
      login_again: "Please, log in again."
      login_failed: "Login failed. Please enter correct credentials."
      account_creation_successful: "Welcome to %{service_name}, %{person_name}!"
      account_deleted: "Your account is now deleted."
      login_successful: "Welcome, %{person_name}!"
      logout_successful: "You have now been logged out of %{service_name}. See you soon!"
      news_item_created: "Article created"
      news_item_creation_failed: "Article creation failed"
      news_item_update_failed: "Article update failed"
      news_item_updated: "Article updated"
      news_item_deleted: "Article removed"
      offer_accepted: "Offer accepted"
      offer_confirmed: "Offer confirmed"
      offer_closed: "Offer closed"
      listing_created_successfully: "Listing created successfully. %{new_listing_link}."
      offer_rejected: "Offer rejected"
      offer_canceled: "Offer canceled"
      listing_updated_successfully: "Listing updated successfully"
      only_kassi_administrators_can_access_this_area: "Only %{service_name} administrators can access this area"
      only_listing_author_can_close_a_listing: "Only listing author can close a listing"
      only_listing_author_can_edit_a_listing: "Only listing author can edit a listing"
      payment_successful: "Payment successful"
      payment_canceled: "Payment cancelled"
      error_in_payment: "Error in payment. If you didn't complete the payment yet, try again. If you did, please send us feedback."
      cannot_receive_payment: "The other party can't receive the payment due some error. Please contact the administrators to clarify the situation"
      payment_waiting_for_later_accomplishment: "When you have paid, we'll notify the seller and you will get a receipt in email"
      password_recovery_sent: "Instructions to change your password were sent to your email."
      person_activated: "User activated"
      person_deactivated: "User deactivated"
      person_updated_successfully: "Information updated"
      poll_answered: "Poll answered"
      poll_could_not_be_answered: "Poll could not be answered"
      poll_created: "Poll created"
      poll_creation_failed: "Poll creation failed"
      poll_update_failed: "Poll update failed"
      poll_updated: "Poll updated"
      poll_deleted: "Poll removed"
      read_more: "Read more!"
      registration_considered_spam: "Registration did not work, please send feedback from header menu and mention \"email2 error\"."
      reply_cannot_be_empty: "You can't send an empty message"
      reply_sent: "Reply sent successfully"
      request_accepted: "Request accepted"
      request_confirmed: "Request completed"
      request_closed: "Request closed"
      request_rejected: "Request rejected"
      request_canceled: "Request canceled"
      message_sent: "Message sent"
      this_content_is_not_available_in_this_community: "This content is not available in this community."
      unknown_error: "Unknown error. Please use the Contact us link to send details about what happened."
      update_error: "An error occurred when trying to update your information, please try again"
      welcome_message: "Welcome to %{service_name}! %{service_name} is a service that helps the members of the %{community} community to sell and lend items to each other, organize car pooling and help each other in many other ways."
      you_are_not_allowed_to_give_feedback_on_this_transaction: "You are not authorized to give feedback on this event"
      you_are_not_authorized_to_do_this: "You are not authorized to do this"
      you_are_not_authorized_to_view_this_content: "You are not authorized to view this content"
      send_instructions: "You will receive an email with instructions on how to reset your password in a few minutes."
      you_cannot_reply_to_a_closed_offer: "You cannot reply to a closed offer"
      you_cannot_reply_to_a_closed_request: "You cannot reply to a closed request"
      you_cannot_send_message_to_yourself: "You cannot send a message to yourself"
      you_followed_listing: "You are now following this listing"
      you_have_already_given_feedback_about_this_event: "You have already given feedback about this event"
      you_are_now_member: "You have successfully joined this community. Welcome!"
      you_are_already_member: "You are already a member of this %{service_name} community. Welcome back!"
      you_must_log_in_to_create_new_listing: "You must log in to %{service_name} to create a new listing. If you don't have an account you can %{sign_up_link}."
      additional_email_confirmed_dashboard: "Your email is now confirmed."
      you_must_log_in_to_give_feedback: "You must log in to give feedback"
      you_must_log_in_to_invite_new_users: "You must log in to invite new users to %{service_name}"
      you_must_log_in_to_send_a_comment: "You must log in to send a new comment"
      you_must_log_in_to_send_a_message: "You must log in to %{service_name} to send a message to another user."
      you_must_log_in_to_view_this_content: "You must log in to view this content"
      you_must_log_in_to_view_this_page: "You must log in to view this page"
      you_must_log_in_to_view_your_inbox: "You must log in to %{service_name} to view your inbox."
      you_must_log_in_to_view_your_settings: "You must log in to %{service_name} to view your settings."
      you_must_log_in_to_add_news_item: "You must log in to %{service_name} to add a new article."
      you_must_log_in_to_change_profile_settings: "You must log in to %{service_name} to change profile settings"
      you_must_log_in_to_change_payment_settings: "You must log in to %{service_name} to change payment settings"
      you_need_to_confirm_your_account_first: "You need to confirm your email."
      you_must_fill_all_the_fields: "You must fill all the fields"
      you_unfollowed_listing: "You are no longer following this listing"
      joining_community_failed: "Joining this community failed"
      can_not_login_with_private_user: "You can not login to this community with your personal account. Log in with organization account or create a new account."
      can_not_delete_email: "You can not remove the email address"
      user_does_not_have_email_to_delete: "You don't have the email address you're trying to remove"
      email_deleted: "Email removed"
      payment_details_add_successful: "Successfully added payment details"
      payment_details_add_error: "Could not add payment details"
    profile_extras_header:
      back_to_profile_of_person: "Back to user's profile"
      badges: Badges
      testimonials: "Received feedback"
    settings:
      account: Account
      notifications: Notifications
      profile: "Profile info"
      settings: Settings
      payments: Payments
  listings:
    bubble_listing_not_visible:
      listing_not_visible: "You do not have permission to view this listing."
    comment:
      wrote: wrote
      send_private_message: "Send private message to %{person}"
    comment_form:
      ask_a_question: "Comment on the listing or ask for more details. All the other users will be able to see your comment."
      log_in: "log in"
      send_comment: "Send comment"
      to_send_a_comment: "to send a new comment."
      write_comment: "Write a new comment:"
      you_cannot_send_a_new_comment_because_listing_is_closed: "You cannot send new comments because this listing is closed."
      you_must: "You must"
      subscribe_to_comments: "Notify me of new comments and updates"
    edit:
      edit_listing: "Edit listing"
    edit_links:
      close_listing: "Close listing"
      edit_listing: "Edit listing"
      reopen_listing: "Reopen listing"
    follow_links:
      follow: "Get emails about new comments"
      unfollow: "Don't get emails about new comments"
    form:
      custom_field_partials:
        dropdown:
          select_one___: "Select one..."
      departure_time:
        at: At
        departure_time: "Departure time"
      departure_time_radio_buttons:
        repeated: "Repeated (add times and days in the field 'detailed description')"
      description:
        detailed_description: "Detailed description"
      destination:
        destination: Destination
      form_content:
        favor: "a service"
        housing: "a space"
        item: "an item"
        offer_something: "Offer something"
        request_something: "Request something"
        rideshare: "a ride"
        i_want_to_offer: "I want to offer..."
        i_want_to_request: "I need..."
      googlemap:
        googlemap_copy: "End Points From Map"
        googlemap_description: Mapview
        googlemap_updatemap: "Update Map"
      images:
        image: Image
        no_file_selected: "No file selected"
        remove_image: "Remove image"
        select_file: "Select file"
      location:
        location: Location
      price:
        price: Price
        per: per
        mass: "piece, kg, l, m2, ..."
        time: "hour, day, month, ..."
        long_time: "week, month, ..."
        service_fee_will_be_added: "A %{fee}% service fee will be added to the price."
        after_service_fee_you_will_get: "After %{service_name} service fee you will get %{sum_with_currency}"
        price_excludes_vat: "The price doesn't include VAT."
      origin:
        location: Location
        origin: Origin
      send_button:
        save_listing: "Save listing"
      share_type:
        select: Select
        borrow: Borrowing
        buy: Buying
        give_away: "Giving away"
        lend: Lending
        offer_type: "Offer type"
        receive: "Accepting for free"
        rent: Renting
        rent_out: "Renting out"
        request_type: "Request type"
        sell: Selling
        share_for_free: "Sharing for free"
        accept_for_free: "Accepting for free"
        trade: Swapping
      tag_list:
        comma_separate: "(comma separate)"
        tags: Tags
      title:
        listing_title: "Listing title"
      valid_until:
        valid_until: "Expiration date"
      valid_until_radio_buttons:
        for_the_time_being: "For the time being"
      visibility:
        all_communities: "All my %{service_name} communities"
        this_community: "Only members of this tribe"
        visibility: Visibility
      privacy:
        privacy: Privacy
        private: "Private (only logged-in users can see)"
        public: "Public (visible to non-logged-in users)"
    help_texts:
      help_share_type_title: "Type of the offer or request"
      help_tags_title: Tags
      help_valid_until_title: "Expiration date"
    index:
      all_categories: "All categories"
      all_offer_types: "All offer types"
      all_request_types: "All request types"
      category: Category
      did_not_found_what_you_were_looking_for: "Didn't find what you need?"
      favors: Services
      housing: Spaces
      items: Items
      list_view: "List view"
      listings: Listings
      map_view: "Map view"
      offer_something: "Let others know!"
      offer_type: "Offer type"
      offers: Offers
      request_something: "Request something!"
      request_type: "Request type"
      requests: Requests
      rideshare: Rideshare
      search_verb: Search
      you_have_something_others_do_not: "Have something to offer?"
      feed_title: "%{listing_type} in %{community_name} %{service_name} %{optional_category}"
    left_panel_link:
      borrows: Borrowing
      buys: Buying
      favors: Services
      give_aways: "Giving away"
      housings: Spaces
      items: Items
      lends: Lending
      receives: "Taking for free"
      rent_outs: "Renting out"
      rents: Renting
      rideshares: Rideshare
      sells: Selling
      share_for_frees: "Sharing for free"
      accept_for_frees: "Accepting for free"
      trades: Swapping
    new:
      post_a_new_listing: "Post a new listing"
      listing: listing
      selected_category: "Category: %{category}"
      selected_subcategory: "Subcategory: %{subcategory}"
<<<<<<< HEAD
=======
      selected_share_type: "Share type: %{share_type}"
      selected_item: Item
      selected_favor: Service
      selected_rideshare: Rideshare
      selected_housing: Space
      selected_borrow: Borrowing
      selected_buy: Buying
      selected_give_away: "Giving away"
      selected_lend: Lending
      selected_receive: "Take for free"
      selected_rent: Renting
      selected_rent_out: "Renting out"
      selected_sell: Selling
      selected_offer_to_swap: Swapping
      selected_request_to_swap: Swapping
      selected_share_for_free: "Sharing for free"
      selected_accept_for_free: "Accepting for free"
      how_do_you_want_to_share_it: "How do you want to share it?"
      how_do_you_want_to_get_it: "How do you want to get it?"
      item: "An item - something tangible"
      favor: "Help - a skill or a service"
      rideshare: "A shared ride - in a car or other transport"
      housing: "A space - an apartment, an office or a garden"
      borrow: "I want to borrow it"
      buy: "I want to buy it"
      give_away: "I'm giving it away for free"
      lend: "I can lend it for free"
      receive: "I can accept it for free"
      rent: "I want to rent it"
      rent_out: "I'm renting it out for a fee"
      sell: "I'm selling it"
      offer_to_swap: "I want to swap it for something else"
      request_to_swap: "I want to swap it for something else"
      share_for_free: "I'm sharing it for free"
      accept_for_free: "I'd like to use it for free"
      what_kind_of_item: "What kind of an item are we talking about?"
      what_kind_of_favor: "What kind of help are we talking about?"
      what_kind_of_rideshare: "What kind of ride are we talking about?"
      what_kind_of_housing: "What kind of a space are we talking about?"
      which_subcategory: "Which one of these describes it best?"
      tools: Tools
      sports: Sports
      music: Music
      books: "Books & magazines"
      games: "Games & toys"
      furniture: Furniture
      outdoors: "Camping & Outdoors"
      food: "Food & kitchen"
      electronics: Electronics
      pets: "Pets & animals"
      film: "Movies & video"
      clothes: "Clothes & accessories"
      garden: Garden
      travel: Travel
      other: Other
      what_do_you_want_to_do: "What do you want to do?"
      what_can_you_offer: "What can you offer to others?"
      what_do_you_need: "What do you need?"
>>>>>>> 68b8fea9
      selected_transaction_type: "Listing type: %{transaction_type}"
      select_category: "Select category"
      select_subcategory: "Select subcategory"
      select_transaction_type: "Select listing type"
    please_comment: Comment
    reply_link:
      listing_closed: "Listing is closed"
    show:
      add_your_phone_number: "Add your phone number"
      add_profile_picture: "Add profile picture"
      comments: "Public discussion"
      contact_by_phone: "Contact by phone:"
      contact: Contact
      favor_offer: "Service offer"
      favor_request: "Service request"
      inquiry: "Inquiry"
      item_offer_trade: "Swap offer"
      item_request_trade: "Swap request"
      no_description: "This listing doesn't have description"
      no_image: "No image"
      no_reviews: "No reviews received"
      offer: Offer
      listing_created: Created
      open_until: "Open until %{date}"
      feedback: Feedback
      qr_code: "QR code"
      request: Request
      rideshare_offer: "Rideshare offer"
      rideshare_request: "Rideshare request"
      send_private_message: "Send private message"
      share_types: "Share types"
      share_types_offer: "Type of offer"
      share_types_request: "Type of request"
      tags: Tags
      time: time
      times: times
      times_viewed: Viewed
      processing_uploaded_image: "(Processing uploaded image...)"
      price_excludes_vat: "(excludes VAT)"
      listing_created_at: "Listing created"
    displayed_price:
      price_excludes_vat: "(excludes VAT)"
  mapview:
    index:
      all_categories: "All categories"
      all_offer_types: "All offer types"
      all_request_types: "All request types"
      category: Category
      did_not_found_what_you_were_looking_for: "Didn't find what you need?"
      favors: Services
      housing: Spaces
      items: Items
      list_view: "List view"
      map_view: "Map view"
      offer_something: "Let others know!"
      offer_type: "Offer type"
      offers: Offers
      request_something: "Request something!"
      request_type: "Request type"
      requests: Requests
      rideshare: Rideshare
      search_verb: Search
      you_have_something_others_do_not: "Have something to offer?"
    please_comment: Comment
  news_items:
    index:
      news_from_community: "Latest news from %{community} community"
    news_item:
      delete_news_item: "Remove article"
  okl:
    member_id: "Member id"
    member_id_or_email: "Member id or email"
  payments:
    new:
      new_payment: "New payment"
      continue: Continue
      payment_receiver: "Payment receiver:"
      sum: "Payment sum:"
      commission_will_be_added: "A service fee of 10% will be added."
    form:
      total: Total
      service_charge: "Service charge"
      product: "Product:"
      price: "Price:"
      price_for: "Price for %{payer_given_name}:"
      continue_to_pay: "Continue to pay"
      invoice: Invoice
      service_fee: "%{service_name} service fee:"
      you_will_get: "You will get:"
    mangopay:
      terms:
        mangopay_terms_also_included: "NOTE: MangoPay is used as a payment gateway service and by using this website you also accept %{terms_link_text}, in addition to the terms below."
        terms_link_text: "MangoPay terms of use"
      seller_registration_needed:
        seller_registration_needed: "You can't create a money related listing yet"
        seller_registration_instructions: "Before you can create a listing which could result in you being paid, you'll need to add few required details to your %{link_to_settings_page}."
        settings_page_link: profile
    braintree:
      terms:
        braintree_terms_also_included: "NOTE: Braintree is used as a payment gateway service and by using this website you also accept %{terms_link_text}, in addition to the terms below."
        terms_link_text: "Braintree terms of use"
  people:
    index:
      loading_more_members: "Loading more members"
      meet_the_people: "Meet the people"
      you_are_the_only_member: "You are the only member of the %{community_name} community."
      here_are_the_members: "Here are the %{count} members of the %{community_name} community."
      wanna_see_more_folks: "Wanna see some more folks here?"
      invite_people_you_know: "Invite the people you know!"
      there_are_x_members: "There are %{count} members in the %{community_name} community."
      to_see_the_list_log_in: "To see the full list of all the members you need to %{log_in_link}."
      log_in_link: "log in"
    badge_description:
      badge_achieved_at: "Badge achieved "
      you_do_not_yet_have_this_badge: "Badge has not yet been achieved."
    edit_links:
      activate: Activate
      deactivate: Deactivate
    help_texts:
      badges_description_title: Badges
      feedback_description_title: Feedback
      help_captcha_title: "Are you human?"
      help_invitation_code_title: "You need an invite to join"
      terms_title: "%{service_name} terms of use"
      trustcloud_description_title: TrustCloud
      trustcloud_description_text: "<p>TrustCloud is an online service that helps to measure person's trustworthiness accross different online services. It gives a TrustScore (1-1000) based on person's online activity. The score is increased for example by getting good feedback in eBay or having lot of conections Facebook. You can click each card for more details.</p><p>TrustCloud is used to bring more confidence that the person behind the profile is real and not hiding behind a made-up identity.</p><p>You can claim your own TrustCard if you want by <a href='https://trustcloud.com/claim'>registering to TrustCloud</a> and confirming the same email address there that you have registered in %{service_name}. This is optional, but we recommend claiming your TrustCard as that will increase your credibility and probably make it easier to deal with others in this community.</p><p>The activities in %{service_name} do not yet affect your TrustScore, but we are planning to make that possible in the future.</p>"
      invite_only_help_text: "Select this option if you want that new members can join only if they are invited by an existing member of the tribe."
      invite_only_help_text_title: "Invite-only tribe"
    inactive_notification:
      this_person_is_not_active_in_kassi: "This user is no longer active in %{service_name}"
      inactive_description: "This user has stopped using %{service_name}. You cannot contact this user, give feedback to them or comment their listings."
    new:
      captcha_incorrect: "reCAPTCHA check failed. Please write the words in the image to the box below."
      captcha_was_wrong: "Captcha text was incorrect."
      create_new_account: "Create account"
      email: "Email address"
      email_is_in_use: "The email you gave is already in use."
      email_is_in_use_or_not_allowed: "This email is not allowed for this community or it is already in use. Please use an address that is associated with this community (see instructions above). If you still cannot get in, send us feedback."
      email_not_allowed: "This email is not allowed for this community. Please use an address that is associated with this community. If you still cannot get in, send us feedback."
      email_restriction_instructions:
        one: "This community is only for %{community_name}. To join you need a '%{allowed_emails}' email address."
        other: "This community is only for %{community_name}. To join you need an email address that proves you to be entitled to join here."
      enter_captcha: "I'm a human:"
      family_name: "Family name"
      given_name: "Given name"
      i_accept_the: "I accept the"
      invalid_invitation_code: "The invitation code is not valid."
      invitation_code: "Invitation code"
      not_required: ", not required"
      password_again: "Confirm password"
      show_my_name_to_others: "Show my real name to other %{service_name} users"
      sign_up: "Create a new %{service_name} account"
      terms: "terms of use"
      username_is_in_use: "This username is already in use."
      username_is_invalid: "Username is invalid. Allowed characters are letters, numbers and underscore."
      visible_only_to_you: "visible only to you and community admin"
      visible_to_everybody: "visible to everybody"
      create_account_with_facebook: "Create an account with Facebook"
      or_create_new_account_without_facebook: "...or create an account without using Facebook below."
    not_member:
      explanation_text: "You are currently in %{community} community. You tried to view the profile of a user that belongs to another Sharetribe community. You cannot access this profile through %{community} community."
      read_more_about_kassi_communities: "Read more about Sharetribe communities"
      this_user_does_not_belong_to_this_community: "This user does not belong to %{community} community"
    profile_badge:
      active_member_bronze: "Active member (bronze)"
      active_member_bronze_description: "This was the third exchange you participated in %{service_name}! Awesome start, keep it going!"
      active_member_gold: "Active member (gold)"
      active_member_gold_description: "25th exchange in %{service_name}, awesome! You are a VIP in %{service_name}. It's people like you who keep the wheels rolling. Thanks a lot!"
      active_member_silver: "Active member (silver)"
      active_member_silver_description: "Congrats on your 10th exchange in %{service_name}! A lot is happening in the service thanks to you. Great!"
      chauffer_bronze: "Chauffeur (bronze)"
      chauffer_bronze_description: "You have offered two rides to other users, good job!"
      chauffer_gold: "Chauffeur (gold)"
      chauffer_gold_description: "15 offered rides! You prefer car pooling whenever possible. That's the way to go, mother nature says thank you!"
      chauffer_silver: "Chauffeur (silver)"
      chauffer_silver_description: "6 offered rides, super! You enjoy having company while driving."
      commentator_bronze: "Commentator (bronze)"
      commentator_bronze_description: "You like to discuss with other users. You have left three comments to listings in %{service_name}."
      commentator_gold: "Commentator (gold)"
      commentator_gold_description: "30 comments! You feel at home in the %{service_name} community. You are eager to meet new people and discuss with them."
      commentator_silver: "Commentator (silver)"
      commentator_silver_description: "10 comments! You participate actively to conversations with other %{service_name} users"
      enthusiast_bronze: "Enthusiast (bronze)"
      enthusiast_bronze_description: "You've been in %{service_name} on five different days. It seems you are on your way to become a regular."
      enthusiast_gold: "Enthusiast (gold)"
      enthusiast_gold_description: "You can't keep away from %{service_name}: you've visited the site on hundred different days!"
      enthusiast_silver: "Enthusiast (silver)"
      enthusiast_silver_description: "%{service_name} is a part of your daily routine: you have already 30 visits in the service."
      first_transaction: "First event"
      first_transaction_description: "Congrats on your first exchange in %{service_name}! One of your requests or offers has been accepted and confirmed as done."
      generous_bronze: "Generous (bronze)"
      generous_bronze_description: "You have lent or given away two of your items. Good for you!"
      generous_gold: "Generous (gold)"
      generous_gold_description: "What's yours is everybody else's. You have lent or given away 15 items, awesome!"
      generous_silver: "Generous (silver)"
      generous_silver_description: "You like to share your items with others. 6 items lent or given away, great!"
      helper_bronze: "Helper (bronze)"
      helper_bronze_description: "You have offered your help to others two times, great!"
      helper_gold: "Helper (gold)"
      helper_gold_description: "You are always a volunteer when someone needs help. 15 services done, superb!"
      helper_silver: "Helper (silver)"
      helper_silver_description: "You like to spend your time helping others: 6 services done!"
      jack_of_all_trades: "Jack of all trades"
      jack_of_all_trades_description: "You are a true multitalent! You have been participating in resource exchange in five different roles. Carry on and collect all eight: item offerer, service offerer, ride offerer, space offerer, item requester, service requester, ride requester and space requester."
      lender_bronze: "Lender (bronze)"
      lender_bronze_description: "You have listed three items that you could lend in your profile, great!"
      lender_gold: "Lender (gold)"
      lender_gold_description: "You'd give your fellow man the shirt off your back. You have listed 25 items that you could lend, awesome!"
      lender_silver: "Lender (silver)"
      lender_silver_description: "There are lots of goods in your closet that you could share with others: 10 items offered for others to borrow!"
      listing_freak_bronze: "Listing freak (bronze)"
      listing_freak_bronze_description: "You have five open offers/requests listed in %{service_name}. Great! Is there still something in your closet or your skillset that could benefit others?"
      listing_freak_gold: "Listing freak (gold)"
      listing_freak_gold_description: "40 open offers and/or requests, magnificent! You are one of the most active content producers in %{service_name}."
      listing_freak_silver: "Listing freak (silver)"
      listing_freak_silver_description: "20 open offers and/or requests, excellent! You really are an active cataloger."
      moneymaker_bronze: "Moneymaker (bronze)"
      moneymaker_bronze_description: "You have realized that %{service_name} can also be used to make money! You have successfully sold or rented two items in %{service_name}."
      moneymaker_gold: "Moneymaker (gold)"
      moneymaker_gold_description: "15 sold or rented items with positive feedback! %{service_name} is an excellent business both for you and people buying or renting from you!"
      moneymaker_silver: "Moneymaker (silver)"
      moneymaker_silver_description: "%{service_name} gives a nice addition to your income. Six sold or rented items with positive feedback."
      rookie: Rookie
      rookie_description: "You have added an offer or a request in %{service_name} for the first time. Here we go!"
      santa: Santa
      santa_description: "Ho ho ho and Merry Christmas! You have given away at least one item in December."
      taxi_stand_bronze: "Taxi stand (bronze)"
      taxi_stand_bronze_description: "You have added three rideshare offers to %{service_name}."
      taxi_stand_gold: "Taxi stand (gold)"
      taxi_stand_gold_description: "You are always in service, ready to offer a ride to others. 25 offered rides, excellent!"
      taxi_stand_silver: "Taxi stand (silver)"
      taxi_stand_silver_description: "10 added rideshare offers, great! People know who to ask if they need a ride."
      volunteer_bronze: "Volunteer (bronze)"
      volunteer_bronze_description: "You like to put your skills in use by helping others. You have three open service offers in %{service_name}."
      volunteer_gold: "Volunteer (gold)"
      volunteer_gold_description: "You know nothing better than helping others. You have 25 open service offers in your profile, fabulous!"
      volunteer_silver: "Volunteer (silver)"
      volunteer_silver_description: "You have a lot to give to others: you have listed 10 services that you could do in %{service_name}!"
    profile_feedback:
      as_expected: "As expected"
      exceeded_expectations: "Much better than expected"
      grade: "grade:"
      and_gave_following_feedback: "and gave the following feedback"
      less_than_expected: "Worse than expected"
      slightly_better_than_expected: "Slightly better than expected"
      slightly_less_than_expected: "Slightly worse than expected"
    profile_listings:
      show_also_closed: "Show also closed"
      show_only_open: "Show only open"
      no_image: "No image"
    show:
      contact: "Contact %{person}"
      about_me: "About me:"
      add_description: "Tell something about yourself"
      add_location: "Add location"
      add_phone_number: "Add phone number"
      address: "Location:"
      as_expected: "As expected"
      edit_profile_info: "Edit profile"
      exceeded_expectations: "Exceeded expectations"
      positive: positive
      hide_description: "Show less"
      joined_this_community: "Joined %{time_ago}"
      was_last_seen: "Last seen %{time_ago}"
      was_invited_by: "Invited by %{inviter_name}"
      less_than_expected: "Worse than expected"
      phone_number: "Phone number:"
      show_all_badges: "Show all badges"
      show_all_feedback: "Show all feedback"
      show_all_testimonials: "Show all feedback"
      show_full_description: "Show more"
      slightly_better_than_expected: "Exceeded expectations"
      slightly_less_than_expected: "Worse than expected"
      what_are_these: "What are these?"
      review: "received review"
      reviews: "received reviews"
      badge: badge
      badges: badges
      listing: listing
      listings: listings
      open_listing: "open listing"
      open_listings: "open listings"
      no_listings: "No listings"
      no_open_listings: "No open listings"
      no_reviews: "No reviews"
      no_badges: "No badges"
      show_all_listings: "Show all listings"
      show_all_open_listings: "Show all open listings"
      show_all_reviews: "Show all reviews"
      trustcloud: TrustCard
  search:
    show:
      all_results: "All results"
      loading_more_search_results: "Loading more search results"
      offers: Offers
      requests: Requests
      search: Search
      search_results: "Search results"
      search_returned_no_results: "Your search returned no results."
      search_verb: Search
  sessions:
    new:
      create_new_account: "Create a new account"
      i_forgot_my_password: "Username or password forgotten"
      login: "Log in"
      login_to_kassi: "Log in to %{service_name}"
      connect_your_facebook_to_kassi: "Connect your Facebook account to %{service_name}"
      facebook_account: "Facebook account:"
      log_in_to_link_account: "If you already have a %{service_name} account, log in to link it with your Facebook account."
      you_can_also_create_new_account: "If you don't have an account in %{service_name}, %{accont_creation_link} to create one with your Facebook login."
      account_creation_link_text: "click here"
      cancle_facebook_connect: "If you don't want to link this account, you can %{cancel_link}."
      facebook_cancel_link_text: cancel
      log_in_with_your_facebook_account: "Log in with Facebook"
      or_sign_up_with_your_username: "...or with your username or email:"
      we_will_not_post_without_asking_you: "We will never post to Facebook without asking you."
    password_forgotten:
      email: Email
      password_recovery_instructions: "Give your email address and you receive your username and instructions on how to change your password."
      request_new_password: "Request new password"
      change_your_password: "Change your password"
    confirmation_pending:
      welcome_to_kassi: "Welcome to %{service_name}!"
      check_your_email: "Check your inbox"
      get_started: "Get started with %{service_name}"
      getting_started_instructions: "When you have confirmed your account, it's a good idea to add a picture to your profile and fill in other details. You can also continue straight in to action by adding an offer about something you could possibly lend, rent, sell or do for others. Or if you need a specific item or help with something, post a request."
      resend_confirmation_instructions: "Resend confirmation instructions"
      your_current_email_is: "Your email is %{email}."
      change_email: Change
      confirm_your_email: "Confirm your email"
      account_confirmation_instructions: "You will soon receive an email with a link that you need to click to confirm the email address you entered. After confirming your email you can join this community."
      account_confirmation_instructions_dashboard: "You will soon receive an email with a link that you need to click to confirm the email address you entered."
  settings:
    account:
      change: Change
      confirm_new_password: "Confirm new password"
      delete_account: "Delete account"
      delete_account_button: "Permanently delete my account"
      delete_account_confirmation_popup: "Are you sure you really want to delete your user account and permanently lose all data related to it? Account deletion can not be reversed."
      email_addresses: "Email addresses"
      instructions_to_delete_account: "If you delete your account all the data related to it will be removed: your profile details, listings, comments, messages, feedbacks etc."
      contact_admin: "please contact the administrators"
      new_email: "New email address"
      new_password: "New password"
      save: Save
      these_fields_are_shown_only_to_you: "Username is shown in your profile unless you have given your name. Other information is only shown to you."
      email:
        address_title: Address
        remove_title: Remove
        remove_confirmation: "Are you sure you want to remove this email address?"
        receive_notifications_title_desktop: "Receive notifications"
        receive_notifications_title_mobile: "Receive notifications"
        receive_notifications_new_title_mobile: "Receive notifications"
        add_new_with_plus: "+ Add new email address"
        add_new_cancel: Cancel
        confirmation_title_mobile: "Confirmation:"
        confirmation_title_desktop: Confirmation
        confirmation_resend: Resend
        status_confirmed: Confirmed
        status_pending: Pending
    notifications:
      email_from_admins: "I'm willing to receive occasional updates from the administrator(s) of this community"
      i_want_to_get_email_notification_when: "I want to get an email notification when..."
      newsletters: Newsletters
      community_updates: "Community updates"
      email_about_accept_reminders: "...I have forgotten to accept an offer or a request"
      email_about_confirm_reminders: "...I have forgotten to confirm a request as completed"
      email_about_new_badges: "...I have achieved a new badge"
      email_about_new_comments_to_own_listing: "...somebody comments my offer or request"
      email_about_new_messages: "...somebody sends me a message"
      email_about_new_received_testimonials: "...somebody gives me feedback"
      email_about_testimonial_reminders: "...I have forgotten to give feedback on an event"
      email_daily_community_updates: "Send me an update email <b>daily</b> if there are new listings"
      email_weekly_community_updates: "Send me an update email <b>weekly</b> if there are new listings"
      do_not_email_community_updates: "Don't send me update emails"
      email_newsletters: "Send me occasional %{service_name} newsletters"
      email_when_conversation_accepted: "...somebody accepts my offer or request"
      email_when_conversation_rejected: "...somebody rejects my offer or request"
      email_about_completed_transactions: "...someone marks my offer or request as completed"
      email_about_new_payments: "...I receive a new payment"
      email_about_payment_reminders: "...I have forgotten to pay"
      unsubscribe_succesful: "Unsubscribe succesful"
      unsubscribe_info_text: "You will no longer receive these emails. Check your %{settings_link} to choose what kind of emails you want to receive from %{service_name}, or return to the %{homepage_link}."
      settings_link: settings
      homepage_link: "home page"
      unsubscribe_unsuccesful: "Error in unsubscribing"
      unsuccessful_unsubscribe_info_text: "The reason might that the unsubscribe link you clicked was old or otherwise broken. Contact us via feedback button on the left and we can unsubscribe you, or log in to change your email settings."
    profile:
      about_you: "About you"
      city: City
      family_name: "Family name"
      given_name: "Given name"
      location_description: "You can give either your exact location or, for example, only your zip code. Please add at least your zip code. You can also select a location from the map below."
      phone_number: "Phone number"
      profile_picture: "Profile picture"
      postal_code: "Postal code"
      profile_page: "in your profile page"
      profilemap: Mapview
      street_address: Location
      these_fields_are_shown_in_your: "This information is visible to all %{service_name} users"
      visible_to_everybody: "visible to everybody"
      visible_to_registered_users: "(visible to users that have logged in)"
    save_information: "Save information"
  tag_cloud:
    tag_used:
      with_tag: "With tag"
      without_tag: "Without tag"
  terms:
    show:
      accept_terms: "Accepting %{service_name} terms of use"
      here: "by clicking here"
      i_accept_new_terms: "I accept the new terms"
      i_accept_terms: "I accept the terms"
      terms: "%{service_name} terms of use"
      terms_have_changed: "Terms of use have changed"
      you_can_view_the_new_terms: "You can view the new terms"
      you_need_to_accept: "Welcome to %{service_name}! This seems to be the first time you are using the service. Before starting you must first accept the"
      you_need_to_accept_new_terms: "%{service_name} terms of use have changed. You have to accept the new terms in order to continue using %{service_name}. The new terms are intended to enable the upkeep of the service after the research project has ended."
  testimonials:
    index:
      all_testimonials: "All feedback"
      feedback_altogether: "Feedback altogether: "
      loading_more_testimonials: "Loading more testimonials"
      no_testimonials: "No received feedback."
    new:
      as_expected: "As expected"
      exceeded_expectations: "Much better than expected"
      give_feedback_to: "Give feedback to %{person}"
      grade: "What is your overall feeling?"
      less_than_expected: "Worse than expected"
      send_feedback: "Send feedback"
      slightly_better_than_expected: "Slightly better than expected"
      slightly_less_than_expected: "Slightly worse than expected"
      textual_feedback: "How did things go?"
      this_will_be_shown_in_profile: "The feedback you give will be visible to other users in the profile page of %{person}. It helps other members of this tribe to evaluate whether %{person} is a trustworthy person."
      positive: Positive
      negative: Negative
      default_textual_feedback: "Everything went smoothly, thanks a lot!"
    testimonial:
      about_listing: "about listing"
  time:
    formats:
      short: "%e %b %Y at %H:%M"
      shorter: "%e %b at %H:%M"
      short_date: "%e %b %Y"
      sms: "%e %b at %H:%M"
  timestamps:
    day_ago: "%{count} day ago"
    days_ago: "%{count} days ago"
    hour_ago: "%{count} hour ago"
    hours_ago: "%{count} hours ago"
    minute_ago: "%{count} minute ago"
    minutes_ago: "%{count} minutes ago"
    month_ago: "%{count} month ago"
    months_ago: "%{count} months ago"
    seconds_ago: "%{count} seconds ago"
    year_ago: "%{count} year ago"
    years_ago: "%{count} years ago"
    days_since:
      one: "%{count} day"
      other: "%{count} days"<|MERGE_RESOLUTION|>--- conflicted
+++ resolved
@@ -172,10 +172,7 @@
       swap: Swapping
       service: Offering
       request: Requesting
-<<<<<<< HEAD
       inquiry: Inquiry
-=======
->>>>>>> 68b8fea9
       share_for_free: "Sharing for free"
       default_action_button_labels:
         sell: Buy
@@ -1266,67 +1263,6 @@
       listing: listing
       selected_category: "Category: %{category}"
       selected_subcategory: "Subcategory: %{subcategory}"
-<<<<<<< HEAD
-=======
-      selected_share_type: "Share type: %{share_type}"
-      selected_item: Item
-      selected_favor: Service
-      selected_rideshare: Rideshare
-      selected_housing: Space
-      selected_borrow: Borrowing
-      selected_buy: Buying
-      selected_give_away: "Giving away"
-      selected_lend: Lending
-      selected_receive: "Take for free"
-      selected_rent: Renting
-      selected_rent_out: "Renting out"
-      selected_sell: Selling
-      selected_offer_to_swap: Swapping
-      selected_request_to_swap: Swapping
-      selected_share_for_free: "Sharing for free"
-      selected_accept_for_free: "Accepting for free"
-      how_do_you_want_to_share_it: "How do you want to share it?"
-      how_do_you_want_to_get_it: "How do you want to get it?"
-      item: "An item - something tangible"
-      favor: "Help - a skill or a service"
-      rideshare: "A shared ride - in a car or other transport"
-      housing: "A space - an apartment, an office or a garden"
-      borrow: "I want to borrow it"
-      buy: "I want to buy it"
-      give_away: "I'm giving it away for free"
-      lend: "I can lend it for free"
-      receive: "I can accept it for free"
-      rent: "I want to rent it"
-      rent_out: "I'm renting it out for a fee"
-      sell: "I'm selling it"
-      offer_to_swap: "I want to swap it for something else"
-      request_to_swap: "I want to swap it for something else"
-      share_for_free: "I'm sharing it for free"
-      accept_for_free: "I'd like to use it for free"
-      what_kind_of_item: "What kind of an item are we talking about?"
-      what_kind_of_favor: "What kind of help are we talking about?"
-      what_kind_of_rideshare: "What kind of ride are we talking about?"
-      what_kind_of_housing: "What kind of a space are we talking about?"
-      which_subcategory: "Which one of these describes it best?"
-      tools: Tools
-      sports: Sports
-      music: Music
-      books: "Books & magazines"
-      games: "Games & toys"
-      furniture: Furniture
-      outdoors: "Camping & Outdoors"
-      food: "Food & kitchen"
-      electronics: Electronics
-      pets: "Pets & animals"
-      film: "Movies & video"
-      clothes: "Clothes & accessories"
-      garden: Garden
-      travel: Travel
-      other: Other
-      what_do_you_want_to_do: "What do you want to do?"
-      what_can_you_offer: "What can you offer to others?"
-      what_do_you_need: "What do you need?"
->>>>>>> 68b8fea9
       selected_transaction_type: "Listing type: %{transaction_type}"
       select_category: "Select category"
       select_subcategory: "Select subcategory"
