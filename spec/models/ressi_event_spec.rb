--- conflicted
+++ resolved
@@ -24,11 +24,7 @@
       rescue Errno::ECONNREFUSED => e
         puts "No connection to RESSI (optional) at #{APP_CONFIG.ressi_url}"
       rescue NoMethodError => e
-<<<<<<< HEAD
-              puts "Ressi event error (#{e.class}) #{APP_CONFIG.ressi_url}, #{e.message}. This can happen if Ressi server is not available. You don't need to worry about this, unless specifically testing Ressi now."
-=======
         puts "Ressi event error (#{e.class}) #{APP_CONFIG.ressi_url}, #{e.message}. This can happen if Ressi server is not available. You don't need to worry about this, unless specifically testing Ressi now."
->>>>>>> e5c44e32
       end
 
     end
