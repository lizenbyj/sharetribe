--- conflicted
+++ resolved
@@ -224,7 +224,7 @@
                       :listing_type => "offer",
                       :category => "item",
                       :share_type => "sell",
-                      :visibility => "everybody",
+                      :visibility => "this_community",
                       :community_id => @c1.id,
                       :latitude => "60.2426",
                       :longitude => "25.0475",
@@ -271,27 +271,8 @@
         Listing.last.valid_until.should be_within(3.seconds).of(2.days.from_now)
       end
       
-<<<<<<< HEAD
       it "supports setting locations by address only" do
-=======
-      describe "locations" do
-        
-     
-        it "supports setting locations by coordinates" do
-          request.env['Sharetribe-API-Token'] = @p1.authentication_token
-          post :create, :title => "hammer", 
-                        :description => "well located hammer", 
-                        :listing_type => "offer",
-                        :category => "item",
-                        :share_type => "sell",
-                        :visibility => "this_community",
-                        :community_id => @c1.id,
-                        :latitude => "60.2426",
-                        :longitude => "25.0475",
-                        #:address => "helsinki",
-                        :format => :json
->>>>>>> f82558a8
-        
+
       end
     end
   end
