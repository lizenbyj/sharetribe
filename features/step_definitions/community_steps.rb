Given /^there are following communities:$/ do |communities_table|
  communities_table.hashes.each do |hash|
    domain = hash[:community]
    @hash_community = FactoryGirl.create(:community, :name => domain, :domain => domain)
    
    attributes_to_update = hash.except('community')
    @hash_community.update_attributes(attributes_to_update) unless attributes_to_update.empty?
  end
end

Given /^the test community has following available locales:$/ do |locale_table|
  @locales = []
  locale_table.hashes.each do |hash|
    @locales << hash['locale']
  end  
  
  #here is expected that the first community is the test community where the subdomain is pointing by default
  Community.first.update_attributes({:settings => { "locales" => @locales }})
end

Given /^the terms of community "([^"]*)" are changed to "([^"]*)"$/ do |community, terms|
  Community.find_by_domain(community).update_attribute(:consent, terms)
end

Given /^"(.*?)" is a member of community "(.*?)"$/ do |username, community_name|
  community = Community.find_by_name!(community_name)
  person = Person.find_by_username!(username)
  membership = FactoryGirl.create(:community_membership, :person => person, :community => community)
  membership.save!
end

Then /^Most recently created user should be member of "([^"]*)" community with(?: status "(.*?)" and)? its latest consent accepted(?: with invitation code "([^"]*)")?$/ do |community_domain, status, invitation_code|
    # Person.last seemed to return unreliable results for some reason
    # (kassi_testperson1 instead of the actual newest person, so changed
    # to look for the latest CommunityMembership)
    status ||= "accepted"
    
    community = Community.find_by_domain(community_domain)
    CommunityMembership.last.community.should == community
    CommunityMembership.last.consent.should == community.consent
    CommunityMembership.last.status.should == status
    CommunityMembership.last.invitation.code.should == invitation_code if invitation_code.present?
end

Given /^given name and last name are not required in community "([^"]*)"$/ do |community|
  Community.find_by_domain(community).update_attribute(:real_name_required, 0)
end

Given /^community "([^"]*)" requires invite to join$/ do |community|
  Community.find_by_domain(community).update_attribute(:join_with_invite_only, true)
end

Given /^community "([^"]*)" requires users to have an email address of type "(.*?)"$/ do |community, email|
  Community.find_by_domain(community).update_attribute(:allowed_emails, email)
end

Given /^community "([^"]*)" has payments in use(?: via (\w+))?(?: with seller commission (\w+))?$/ do |community_domain, gateway_name, commission|
  gateway_name ||= "Checkout"
  commission ||= "8"
  
  community = Community.find_by_domain(community_domain)
  community.update_attributes(:vat => "24", :commission_from_seller => commission.to_i)
  
  FactoryGirl.create(:payment_gateway, :community => community, :type => gateway_name)
end

Given /^users can invite new users to join community "([^"]*)"$/ do |community|
  Community.find_by_domain(community).update_attribute(:users_can_invite_new_users, true)
end

Given /^there is an invitation for community "([^"]*)" with code "([^"]*)"(?: with (\d+) usages left)?$/ do |community, code, usages_left|
  inv = Invitation.new(:community => Community.find_by_domain(community), :code => code, :inviter_id => @people.first[1].id)
  inv.usages_left = usages_left if usages_left.present?
  inv.save
end

Then /^Invitation with code "([^"]*)" should have (\d+) usages_left$/ do |code, usages|
  Invitation.find_by_code(code).usages_left.should == usages.to_i
end

When /^I move to community "([^"]*)"$/ do |community|
  Capybara.default_host = "#{community}.lvh.me"
  Capybara.app_host = "http://#{community}.lvh.me:9887"
end

When /^I arrive to sign up page with the link in the invitation email with code "(.*?)"$/ do |code|
  visit "/en/signup?code=#{code}"
end

Given /^there is an existing community with "([^"]*)" in allowed emails and with slogan "([^"]*)"$/ do |email_ending, slogan|
  @existing_community = FactoryGirl.create(:community, :allowed_emails => email_ending, :slogan => slogan, :category => "company")
end

Given /^show me existing community$/ do
  puts "Email ending: #{@existing_community.allowed_emails}"
end

Then /^community "(.*?)" should require invite to join$/ do |community|
   Community.find_by_domain(community).join_with_invite_only.should be_true
end

Then /^community "(.*?)" should not require invite to join$/ do |community|
   Community.find_by_domain(community).join_with_invite_only.should_not be_true
end

When /^editing "(.*?)" page is allowed in community "(.*?)"$/ do |page, community|
  Community.find_by_domain(community).update_attribute("#{page.tr(' ', '_')}_change_allowed".to_sym, true)
end

Given /^community "(.*?)" has custom fields enabled$/ do |community_domain|
  Community.find_by_domain(community_domain).update_attributes({:custom_fields_allowed => true})
end

<<<<<<< HEAD
Given /^community "(.*?)" has following category structure:$/ do |community, categories|
  current_community = Community.find_by_domain(community)
  current_community.categories.clear
 
  current_community.categories << categories.hashes.map do |hash|
    en = FactoryGirl.create(:category_translation, :name => hash['fi'], :locale => 'fi')
    fi = FactoryGirl.create(:category_translation, :name => hash['en'], :locale => 'en')
    if hash['category_type'].eql?("main")
      @category = FactoryGirl.create(:category, :translations => [en, fi])
    else
      FactoryGirl.create(:category, :parent_id => @category.id, :translations => [en, fi])
    end
  end

=======
Given /^community "(.*?)" is private$/ do |community_domain|
  Community.find_by_domain(community_domain).update_attributes({:private => true})
>>>>>>> ce024946
end<|MERGE_RESOLUTION|>--- conflicted
+++ resolved
@@ -111,7 +111,6 @@
   Community.find_by_domain(community_domain).update_attributes({:custom_fields_allowed => true})
 end
 
-<<<<<<< HEAD
 Given /^community "(.*?)" has following category structure:$/ do |community, categories|
   current_community = Community.find_by_domain(community)
   current_community.categories.clear
@@ -125,9 +124,8 @@
       FactoryGirl.create(:category, :parent_id => @category.id, :translations => [en, fi])
     end
   end
+end
 
-=======
 Given /^community "(.*?)" is private$/ do |community_domain|
   Community.find_by_domain(community_domain).update_attributes({:private => true})
->>>>>>> ce024946
 end