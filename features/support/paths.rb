--- conflicted
+++ resolved
@@ -80,13 +80,10 @@
       admin_categories_path(:locale => "en")
     when /the manage members admin page/
       manage_members_admin_community_path(:id => @current_community.id)
-<<<<<<< HEAD
     when /the edit look-and-feel page/
       edit_look_and_feel_admin_community_path(:id => @current_community.id)
-=======
     when /the integrations admin page/
       integrations_admin_community_path(:id => @current_community.id)
->>>>>>> 99dba9b4
 
     # the following are examples using path_to_pickle
 
