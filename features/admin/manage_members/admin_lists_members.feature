--- conflicted
+++ resolved
@@ -14,7 +14,6 @@
   @javascript
   Scenario: Admin views & sorts list of members
     Then I should see list of users with the following details:
-<<<<<<< HEAD
       | Name          | Email               | Joined     | Posting allowed | Remove User | 
       | matti manager | manager@example.com | 1 Mar 2014 |                 |             |
       | john doe      | test2@example.com   | 1 Mar 2013 |                 |             |
@@ -43,14 +42,7 @@
       | jane doe      | test1@example.com   | 1 Mar 2012 |                 |             |
       | john doe      | test2@example.com   | 1 Mar 2013 |                 |             |
       | matti manager | manager@example.com | 1 Mar 2014 |                 |             | 
-      
-=======
-      | Name          | Email               | Join date  |
-      | matti manager | manager@example.com | 1 Mar 2014 |
-      | john doe      | test1@example.com   | 1 Mar 2014 | 
-      | jane doe      | test2@example.com   | 1 Mar 2014 |
 
->>>>>>> 4a541f6b
   @javascript
   Scenario: Admin views member count
     Given there are 50 users with name prefix "User" "Number"
