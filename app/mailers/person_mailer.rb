# encoding: UTF-8

include ApplicationHelper
include PeopleHelper
include ListingsHelper
include TruncateHtmlHelper

class PersonMailer < ActionMailer::Base
  
  # Enable use of method to_date.
  require 'active_support/core_ext'
  
  require "truncate_html"
  
  DEFAULT_TIME_FOR_COMMUNITY_UPDATES = 7.days
  
  default :from => APP_CONFIG.sharetribe_mail_from_address, :reply_to => APP_CONFIG.sharetribe_reply_to_address
  
  layout 'email'

  def new_message_notification(message, host=nil)
    @recipient = set_up_recipient(message.conversation.other_party(message.sender), host)
    @url = host ? "http://#{host}/#{@recipient.locale}#{person_message_path(:person_id => @recipient.id, :id => message.conversation.id.to_s)}" : "test_url"
    @message = message
    mail(:to => @recipient.email,
         :subject => t("emails.new_message.you_have_a_new_message"),
         :reply_to => APP_CONFIG.sharetribe_mail_from_address) 
         # reply_to no-reply address so that people notice immediately that it didn't work
         # and hopefully read the actual message and answer with the link 
  end
  
  def new_comment_to_own_listing_notification(comment, host=nil)
    @recipient = set_up_recipient(comment.listing.author, host)
    @url = host ? "http://#{host}/#{@recipient.locale}#{listing_path(:id => comment.listing.id.to_s)}##{comment.id.to_s}" : "test_url"
    @comment = comment
    mail(:to => @recipient.email,
         :subject => t("emails.new_comment.you_have_a_new_comment", :author => comment.author.name))
  end
  
  def new_comment_to_followed_listing_notification(comment, recipient, host=nil)
    @recipient = set_up_recipient(recipient, host)
    #@url = host ? "http://#{host}/#{@recipient.locale}#{listing_path(:id => comment.listing.id.to_s)}##{comment.id.to_s}" : "test_url"
    @comment = comment
    mail(:to => @recipient.email,
         :subject => t("emails.new_comment.listing_you_follow_has_a_new_comment", :author => comment.author.name))
  end
  
  def new_update_to_followed_listing_notification(listing, recipient, host=nil)
    @recipient = set_up_recipient(recipient, host)
    @url = host ? "http://#{host}/#{@recipient.locale}#{listing_path(:id => listing.id.to_s)}" : "test_url"
    @listing = listing
    mail(:to => @recipient.email,
         :subject => t("emails.new_update_to_listing.listing_you_follow_has_been_updated"))
  end
  
  def conversation_status_changed(conversation, host=nil)
    @recipient = set_up_recipient(conversation.other_party(conversation.listing.author), host)
    @url = host ? "http://#{host}/#{@recipient.locale}#{person_message_path(:person_id => @recipient.id, :id => conversation.id.to_s)}" : "test_url"
    @conversation = conversation
    mail(:to => @recipient.email,
         :subject => t("emails.conversation_status_changed.your_#{Listing.opposite_type(conversation.listing.listing_type)}_was_#{conversation.status}"))
  end
  
  def new_badge(badge, host=nil)
    @recipient = set_up_recipient(badge.person, host)
    @url = host ? "http://#{host}/#{@recipient.locale}#{person_badges_path(:person_id => @recipient.id)}" : "test_url"
    @badge = badge
    @badge_name = t("people.profile_badge.#{@badge.name}")
    mail(:to => @recipient.email,
         :subject => t("emails.new_badge.you_have_achieved_a_badge", :badge_name => @badge_name))
  end
  
  def new_testimonial(testimonial, host=nil)
    @recipient = set_up_recipient(testimonial.receiver, host)
    @url = host ? "http://#{host}/#{@recipient.locale}#{person_testimonials_path(:person_id => @recipient.id)}" : "test_url"
    @give_feedback_url = host ? "http://#{host}/#{@recipient.locale}#{new_person_message_feedback_path(:person_id => @recipient.id, :message_id => testimonial.participation.conversation.id)}" : "test_url"
    @testimonial = testimonial
    mail(:to => @recipient.email,
         :subject => t("emails.new_testimonial.has_given_you_feedback_in_kassi", :name => @testimonial.author.name))
  end
  
  def testimonial_reminder(participation, host=nil)
    @recipient = set_up_recipient(participation.person, host)
    @url = host ? "http://#{host}/#{@recipient.locale}#{new_person_message_feedback_path(:person_id => @recipient.id, :message_id => participation.conversation.id)}" : "test_url"
    @participation = participation
    @other_party = @participation.conversation.other_party(@participation.person)
    mail(:to => @recipient.email,
         :subject => t("emails.testimonial_reminder.remember_to_give_feedback_to", :name => @other_party.name))
  end
  
  # Used to send notification to Sharetribe admins when somebody
  # gives feedback on Sharetribe
  def new_feedback(feedback, current_community)
    @no_settings = true
    @feedback = feedback
    @feedback.email ||= feedback.author.try(:email)
    @current_community = current_community
    subject = "New #unanswered #feedback from #{@current_community.name} community from user #{feedback.author.try(:name)} "
    mail_to = APP_CONFIG.feedback_mailer_recipients + (@current_community.feedback_to_admin? ? ", #{@current_community.admin_emails.join(",")}" : "")
    mail(:to => mail_to, :subject => subject, :reply_to => @feedback.email)
  end
  
  def badge_migration_notification(recipient)
    @recipient = recipient
    set_locale @recipient.locale
    @no_settings = true
    @url = "http://aalto.sharetribe.com/#{@recipient.locale}#{person_badges_path(:person_id => @recipient.id)}"
    mail(:to => recipient.email, :subject => t("emails.badge_migration_notification.you_have_received_badges"))
  end
  
  # Used to send notification to Sharetribe admins when somebody
  # wants to contact them through the form in the dashboard
  def contact_request_notification(email)
    @no_settings = true
    @email = email
    subject = "New contact request"
    mail(:to => APP_CONFIG.feedback_mailer_recipients, :subject => subject)
  end
  
  def new_member_notification(person, community, email)
    @community = Community.find_by_domain(community)
    @no_settings = true
    @person = person
    @email = email
    mail(:to => @community.admin_emails, :subject => "New member in #{@community.name} Sharetribe")
  end
  
  # Remind users of conversations that have not been accepted or rejected
  def accept_reminder(conversation, recipient, host=nil)
    @recipient = set_up_recipient(recipient, host)
    @conversation = conversation
    @url = host ? "http://#{host}/#{@recipient.locale}#{person_message_path(:person_id => @recipient.id, :id => @conversation.id.to_s)}" : "test_url"
    mail(:to => @recipient.email,
         :subject => t("emails.accept_reminder.remember_to_accept_#{@conversation.discussion_type}"))
  end
  
  # The initial email confirmation is sent by Devise, but if people enter additional emails, confirm them with this method
  # using the same template
  def additional_email_confirmation(email, host)
    @no_settings = true
    @resource = email.person
    @confirmation_token = email.confirmation_token
    @host = host
    mail(:to => email.address, :subject => t("devise.mailer.confirmation_instructions.subject"), :template_path => 'devise/mailer', :template_name => 'confirmation_instructions')
  end
  
  def old_style_community_updates(recipient, community)
    @community = community
    @recipient = recipient
    set_locale @recipient.locale
    @url_base = "http://#{@community.full_domain}/#{recipient.locale}"
    @settings_url = "#{@url_base}#{notifications_person_settings_path(:person_id => recipient.id)}"
    @requests = @community.listings.currently_open.requests.visible_to(@recipient, @community).limit(5)
    @offers = @community.listings.currently_open.offers.visible_to(@recipient, @community).limit(5)

    if APP_CONFIG.mail_delivery_method == "postmark"
      # Postmark doesn't support bulk emails, so use Sendmail for this
      delivery_method = :sendmail
    else
      delivery_method = APP_CONFIG.mail_delivery_method.to_sym
    end

    mail(:to => @recipient.email,
         :subject => t("emails.newsletter.weekly_news_from_kassi", :community => @community.name_with_separator(@recipient.locale)),
         :delivery_method => delivery_method)
  end
  
  
  def community_updates(recipient, community)
    @community = community
    @recipient = recipient
    
    unless @recipient.member_of?(@community)
      logger.info "Trying to send community updates to a person who is not member of the given community. Skipping."
      return
    end
    
    set_locale @recipient.locale
    default_url_options[:host] = "#{@community.full_domain}"
    default_url_options[:locale] = @recipient.locale
    @time_since_last_update = t("timestamps.days_since", 
        :count => time_difference_in_days(@recipient.community_updates_last_sent_at || 
        DEFAULT_TIME_FOR_COMMUNITY_UPDATES.ago))
    @auth_token = @recipient.new_email_auth_token
    
    @url_base = "http://#{@community.full_domain}/#{recipient.locale}"
    @settings_url = "#{@url_base}#{notifications_person_settings_path(:person_id => recipient.id)}"
    @requests = @community.listings.currently_open.requests.visible_to(@recipient, @community).limit(10)
    @offers = @community.listings.currently_open.offers.visible_to(@recipient, @community).limit(10)
    
    @listings = select_listings_to_show(@requests, @offers, @recipient)
  
    if @listings.size < 1
      logger.info "There are no new listings in community #{@community.name} since that last update for #{@recipient.id}"
      return
    end
    
    @title_link_text = t("emails.community_updates.title_link_text", 
          :community_name => @community.name_with_separator(@recipient.locale))
    subject = t("emails.community_updates.update_mail_title", :title_link => @title_link_text)
    
    if APP_CONFIG.mail_delivery_method == "postmark"
      # Postmark doesn't support bulk emails, so use Sendmail for this
      delivery_method = :sendmail
    else
      delivery_method = APP_CONFIG.mail_delivery_method.to_sym unless Rails.env.test?
    end
    
    mail(:to => @recipient.email,
         :subject => subject,
         :delivery_method => delivery_method) do |format|
      format.html { render :layout => false }
    end
  end
  
  def newsletter(recipient, newsletter_filename)
    
    @recipient = recipient
    set_locale recipient.locale
    
    @newsletter_path = "newsletters/#{newsletter_filename}.#{@recipient.locale}.html"
    @newsletter_content = File.read("public/#{@newsletter_path}")
    
    @community = recipient.communities.first # We pick random community to point the settings link to
    
    @url_base = "http://#{@community.full_domain}/#{recipient.locale}"
    @settings_url = "#{@url_base}#{notifications_person_settings_path(:person_id => recipient.id)}"
    
    mail(:to => @recipient.email, :subject => t("emails.newsletter.occasional_newsletter_title")) do |format|
      format.html { render :layout => "newsletter" }
    end
  end
  
  def invitation_to_kassi(invitation, host=nil)
    @no_settings = true
    @invitation = invitation
    set_locale @invitation.inviter.locale
    @url = host ? "http://#{host}/#{@invitation.inviter.locale}/signup?code=#{@invitation.code}" : "test_url"
    subject = t("emails.invitation_to_kassi.you_have_been_invited_to_kassi", :inviter => @invitation.inviter.name, :community => @invitation.community.name)
    mail(:to => @invitation.email, :subject => subject, :reply_to => @invitation.inviter.email)
  end
  
  # This is used by console script that creates a list of user accounts and sends an email to all
  # Currently only in spanish, as not yet needed in other languages
  def automatic_account_created(recipient, password)
    @no_settings = true
    @username = recipient.username
    @given_name = recipient.given_name
    @password = password
    subject = "Tienes una cuenta creada para la comunidad Diseño UDD de Sharetribe"
    
    if APP_CONFIG.mail_delivery_method == "postmark"
      # Postmark doesn't support bulk emails, so use Sendmail for this
      delivery_method = :sendmail
    else
      delivery_method = APP_CONFIG.mail_delivery_method.to_sym
    end
    
    mail(:to => recipient.email, :subject => subject, :reply_to => "diego@sharetribe.com", :delivery_method => delivery_method)
  end
  
  # This method can send any plain text mail where subject and mail contents are given in parameters.
  # Only thing added to contents is "Hi (user's name),"
  def open_content_message(recipient, subject, mail_content, default_locale="en")
    @no_settings = true
    @recipient = recipient
    @subject = subject
    if @recipient.locale == "ca" || @recipient.locale == "es-ES"
      if mail_content["es"].present?
        # special change for ca and es-ES 
        # because those probably don't have separate texts in neaer future
        # but we probably have spanish, so it makes more sense as fallback than english.
        default_locale = "es"
      end
    end
    
    # Set mail contents, which can be a string or hash containing contents for many languages
    # For example:
    # {"en" => {"subject" => "changes coming", "body" => "We're doing new stuff\nCheck it out at..."}, "fi" => {etc.}}    
    if mail_content.class == String
      @mail_content = mail_content
    elsif mail_content.class == Hash
      if mail_content[@recipient.locale].present?
        @mail_content = mail_content[@recipient.locale]["body"]
        @subject = mail_content[@recipient.locale]["subject"]
        set_locale @recipient.locale
      elsif default_locale && mail_content[default_locale].present?
        @mail_content = mail_content[default_locale]["body"]
        @subject = mail_content[default_locale]["subject"]
        set_locale default_locale
      else
        throw "No content with user's locale #{recipient.locale}, and no working default provided."
      end    
    else
      throw "Unknown type for mail_content"
    end

    # disable escaping since this is currently always coming from trusted source.
    @mail_content = @mail_content.html_safe
    
    mail(:to => @recipient.email, :subject => @subject)
  end
  
  def self.deliver_old_style_community_updates
    Community.all.each do |community|
      if community.created_at < 1.week.ago && community.listings.size > 5 && community.automatic_newsletters
        community.members.each do |member|
          if member.should_receive?("community_updates")
            begin
              PersonMailer.old_style_community_updates(member, community).deliver
            rescue Exception => e
              # Catch the exception and continue sending the news letter
              ApplicationHelper.send_error_notification("Error sending mail for weekly community updates: #{e.message}", e.class)
            end
          end
        end
      end
    end
  end
  
  # This task is expected to be run with daily or hourly scheduling
  # It looks through all users and send email to those who want it now 
  def deliver_community_updates
    Person.all.each do |person|
      if person.should_recieve_community_updates_now?
        person.communities.each do |community|
          if community.has_new_listings_since?(person.community_updates_last_sent_at || DEFAULT_TIME_FOR_COMMUNITY_UPDATES.ago)
            begin
              PersonMailer.community_updates(person, community).deliver
            rescue Exception => e
              # Catch the exception and continue sending emails
            puts "Error sending mail to #{person.email} community updates: #{e.message}"
            ApplicationHelper.send_error_notification("Error sending mail to #{person.email} community updates: #{e.message}", e.class)
            end
          end
        end
        # After sending updates for all communities that had something new, update the time of last sent updates to Time.now.
        person.update_attribute(:community_updates_last_sent_at, Time.now)
      end
    end
  end
  
  def self.deliver_newsletters(newsletter_filename)
    unless File.exists?("public/newsletters/#{newsletter_filename}.en.html")
      puts "Can't find the newsletter file in english (public/newsletters/#{newsletter_filename}.en.html) Maybe you mistyped the first part of filename?"
      return
    end
    
    Person.all.each do |person|
      if person.should_receive?("email_newsletters")
        begin
          if File.exists?("public/newsletters/#{newsletter_filename}.#{person.locale}.html")
            PersonMailer.newsletter(person, newsletter_filename).deliver
          else
            logger.debug "Skipping sending newsletter to #{person.username}, because his locale is #{person.locale} and that file was not found."
          end
        rescue Exception => e
          # Catch the exception and continue sending the newsletter
          ApplicationHelper.send_error_notification("Error sending newsletter for #{person.username}: #{e.message}", e.class)
        end
      end 
    end;"Newsletters sent"
  end  
  
  def self.deliver_open_content_messages(people_array, subject, mail_content, default_locale="en", verbose=false, addresses_to_skip=[])
    people_array.each do |person|
      # only send mail to people whose profile is active and not asked to be skipped
      if person.active && ! addresses_to_skip.include?(person.email)
        begin
          PersonMailer.open_content_message(person, subject, mail_content, default_locale).deliver
        rescue Exception => e
          ApplicationHelper.send_error_notification("Error sending open content email: #{e.message}", e.class)
        end
        if verbose #main intention of this is to get feedback while sending mass emails from console.
          print "."; STDOUT.flush
        end
      else
        print "s" if verbose # (skipped)
      end
    end
    puts "\nSending mails finished" if verbose
    
  end
  
  def welcome_email(person, community)
    @recipient = person
    set_locale @recipient.locale
    @current_community = community
    default_url_options[:host] = "#{@current_community.full_domain}"
    default_url_options[:locale] = @recipient.locale
    @auth_token = @recipient.new_email_auth_token
    @title_link_text = t("emails.welcome_email.title_link_text", :community_name => @current_community.name_with_separator(@recipient.locale))
    mail(:to => @recipient.email, :subject => t("emails.welcome_email.subject", :community => @title_link_text, :person => person.given_name_or_username)) do |format|
      format.html { render :layout => false }
    end
  end
  
  private
  
  def set_up_recipient(recipient, host=nil)
    @settings_url = host ? "http://#{host}/#{recipient.locale}#{notifications_person_settings_path(:person_id => recipient.id)}" : "test_url"
    set_locale recipient.locale
    recipient
  end
<<<<<<< HEAD
    
=======
  
>>>>>>> 3fec24b1
  # selects a set of listings to include in the community updates email
  def select_listings_to_show(requests, offers, recipient)
    selected = []
    latest = recipient.community_updates_last_sent_at || DEFAULT_TIME_FOR_COMMUNITY_UPDATES.ago # don't send older in any case
    
    requests.each do |r|
      if r.created_at > latest
        selected << r
      end
      break if selected.count > 5
    end
    offers.each do |o|
      if o.created_at > latest
        selected << o
      end
      break if selected.count > 9
    end
        
    return selected.sort_by{|e| e.created_at}
  end

end<|MERGE_RESOLUTION|>--- conflicted
+++ resolved
@@ -402,11 +402,7 @@
     set_locale recipient.locale
     recipient
   end
-<<<<<<< HEAD
-    
-=======
-  
->>>>>>> 3fec24b1
+  
   # selects a set of listings to include in the community updates email
   def select_listings_to_show(requests, offers, recipient)
     selected = []
