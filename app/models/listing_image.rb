class ListingImage < ActiveRecord::Base
  
  belongs_to :listing
    
<<<<<<< HEAD
  has_attached_file :image, :styles => { 
=======
  has_attached_file :image, :styles => {
>>>>>>> 6cee9cbe
        :small_3x2 => "240x160#",
        :medium => "360x270#", 
        :thumb => "120x120#", 
        :original => "1600x1600>",
        :big => "800x800>",
        :email => "150x100#"}
  
  if APP_CONFIG.delayed_image_processing
    process_in_background :image, :processing_image_url => "/assets/listing_image/processing.png" 
  end
  validates_attachment_presence :image
  validates_attachment_size :image, :less_than => 8.megabytes
  validates_attachment_content_type :image,
                                    :content_type => ["image/jpeg", "image/png", "image/gif", "image/pjpeg", "image/x-png"]
                                    #the two last types are sent by IE. 

end<|MERGE_RESOLUTION|>--- conflicted
+++ resolved
@@ -1,12 +1,8 @@
 class ListingImage < ActiveRecord::Base
   
   belongs_to :listing
-    
-<<<<<<< HEAD
-  has_attached_file :image, :styles => { 
-=======
+  
   has_attached_file :image, :styles => {
->>>>>>> 6cee9cbe
         :small_3x2 => "240x160#",
         :medium => "360x270#", 
         :thumb => "120x120#", 
