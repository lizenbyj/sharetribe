--- conflicted
+++ resolved
@@ -27,17 +27,11 @@
   has_many :comments
   
   has_many :share_types
-<<<<<<< HEAD
   
   has_one :location, :dependent => :destroy
-  has_one :origin_loc, :class_name => "Location", :dependent => :destroy, :conditions => {:location_type => "origin"}
-  has_one :destination_loc, :class_name => "Location", :dependent => :destroy, :conditions => {:location_type => "destination"}
-=======
+  has_one :origin_loc, :class_name => "Location", :dependent => :destroy, :conditions => {:location_type => "origin_loc"}
+  has_one :destination_loc, :class_name => "Location", :dependent => :destroy, :conditions => {:location_type => "destination_loc"}
 
-  has_one :location, :class_name => "Location"
-  has_one :origin_loc, :class_name => "Location", :conditions => ['location_type = ?', 'origin_loc'], :dependent => :destroy
-  has_one :destination_loc, :class_name => "Location", :conditions => ['location_type = ?', 'destination_loc'], :dependent => :destroy
->>>>>>> 8759adff
   
   scope :requests, :conditions => { :listing_type => 'request' }, :include => :listing_images, :order => "created_at DESC"
   scope :offers, :conditions => { :listing_type => 'offer' }, :include => :listing_images, :order => "created_at DESC"
@@ -45,7 +39,6 @@
   
   scope :open, :conditions => ["open = '1' AND (valid_until IS NULL OR valid_until > ?)", DateTime.now]
   
- 
   VALID_TYPES = ["offer", "request"]
   VALID_CATEGORIES = ["item", "favor", "rideshare", "housing"]
   VALID_SHARE_TYPES = {
