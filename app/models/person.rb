require 'json'
require 'rest_client'
require 'httpclient'
require 'uuid22'

# This class represents a person (a user of Kassi).
# Some of the person data can be stored in Aalto Social Interface (ASI) server.
# if use_asi is set to true in config.yml some methods are loaded from asi_person.rb


class Person < ActiveRecord::Base

  include ErrorsHelper

  # Include devise module confirmable always. Others depend on if ASI is used or not
  # :token_authenticatable, :encryptable, :confirmable, :lockable, :timeoutable and :omniauthable
  devise :confirmable
    
  if not ApplicationHelper::use_asi?
    # Include default devise modules. Others available are:
    # :token_authenticatable, :encryptable, :confirmable, :lockable, :timeoutable and :omniauthable
    devise :database_authenticatable, :registerable,
           :recoverable, :rememberable, :trackable, :validatable
           
    if APP_CONFIG.crypto_helper_key.present?
      require Rails.root.join('lib', 'devise', 'encryptors', 'asi')
      devise :encryptable # to be able to use similar encrypt method as ASI
    end
  end
  
  # Setup accessible attributes for your model (the rest are protected)
  attr_accessible :username, :email, :password, :password2, :password_confirmation, 
                  :remember_me, :consent
      
  attr_accessor :guid, :password2, :form_username,
                :form_given_name, :form_family_name, :form_password, 
<<<<<<< HEAD
                :form_password2, :form_email, :consent, :show_real_name_setting_affected

  attr_writer :password
=======
                :form_password2, :form_email, :consent, :show_real_name_setting_affected,
                :email2
>>>>>>> c3059249
  
  attr_protected :is_admin

  has_many :listings, :dependent => :destroy, :foreign_key => "author_id"
  has_many :offers, 
           :foreign_key => "author_id", 
           :class_name => "Listing", 
           :conditions => { :listing_type => "offer" },
           :order => "id DESC"
  has_many :requests, 
           :foreign_key => "author_id", 
           :class_name => "Listing", 
           :conditions => { :listing_type => "request" },
           :order => "id DESC"
  
  has_one :location, :conditions => ['location_type = ?', 'person'], :dependent => :destroy
  
  has_many :participations, :dependent => :destroy 
  has_many :conversations, :through => :participations
  has_many :authored_testimonials, :class_name => "Testimonial", :foreign_key => "author_id"
  has_many :received_testimonials, :class_name => "Testimonial", :foreign_key => "receiver_id", :order => "id DESC"
  has_many :messages, :foreign_key => "sender_id"
  has_many :badges, :dependent => :destroy 
  has_many :notifications, :foreign_key => "receiver_id", :order => "id DESC"
  has_many :authored_comments, :class_name => "Comment", :foreign_key => "author_id", :dependent => :destroy
  has_many :community_memberships, :dependent => :destroy 
  has_many :communities, :through => :community_memberships
  has_many :invitations, :foreign_key => "inviter_id", :dependent => :destroy
  has_many :poll_answers, :class_name => "PollAnswer", :foreign_key => "answerer_id", :dependent => :destroy
  has_many :answered_polls, :through => :poll_answers, :source => :poll
  
  has_and_belongs_to_many :followed_listings, :class_name => "Listing", :join_table => "listing_followers"
  
  EMAIL_NOTIFICATION_TYPES = [
    "email_about_new_messages",
    "email_about_new_comments_to_own_listing",
    "email_when_conversation_accepted",
    "email_when_conversation_rejected",
    "email_about_new_badges",
    "email_about_new_received_testimonials",
    "email_about_accept_reminders",
    "email_about_testimonial_reminders"
    
    # These should not yet be shown in UI, although they might be stored in DB
    # "email_when_new_friend_request",
    # "email_when_new_feedback_on_transaction",
    # "email_when_new_listing_from_friend"
  ] 
    
  serialize :preferences
  
<<<<<<< HEAD
  if not ApplicationHelper::use_asi?
    validates_uniqueness_of :username
    validates_uniqueness_of :email
    validates_length_of :phone_number, :maximum => 25, :allow_nil => true, :allow_blank => true
    validates_length_of :username, :within => 3..20
    validates_length_of :given_name, :within => 1..30, :allow_nil => true, :allow_blank => true
    validates_length_of :family_name, :within => 1..30, :allow_nil => true, :allow_blank => true
    validates_length_of :email, :maximum => 255
=======
  before_validation(:on => :create) do
    #self.id may already be correct in this point so use ||=
    self.id ||= self.guid
  end
  
  # Returns conversations for the "received" and "sent" actions
  def messages_that_are(action)
    conversations.joins(:participations).where("participations.last_#{action}_at IS NOT NULL").order("participations.last_#{action}_at DESC").uniq
  end
  
  def feedback_average
    ((received_testimonials.average(:grade) * 4 + 1) * 10).round / 10.0
  end
  
  # Create a new person to ASI and Kassi.
  def self.create(params, cookie, asi_welcome_mail = false)
    # Try to create the person to ASI
    person_hash = {:person => params.slice(:username, :password, :email, :consent), :welcome_email => asi_welcome_mail}
    response = PersonConnection.create_person(person_hash, cookie)

    # Pick id from the response (same id in kassi and ASI DBs)
    params[:id] = response["entry"]["id"]
    
    # Because ASI now associates the used cookie to a session for the newly created user
    # Change the KassiCookie to nil if it was used (because now it is no more an app-only cookie) 
    Session.update_kassi_cookie   if  (cookie == Session.kassi_cookie)    
    
    # Add name information for the person to ASI 
    params["given_name"] = params["given_name"].slice(0, 28)
    params["family_name"] = params["family_name"].slice(0, 28)
    Person.remove_root_level_fields(params, "name", ["given_name", "family_name"])  
    PersonConnection.put_attributes(params.except(:username, :email, :password, :password2, :locale, :terms, :id, :test_group_number, :consent, :confirmed_at, :show_real_name_to_other_users), params[:id], cookie)
    # Create locally with less attributes 
    super(params.except(:username, :email, "name", :terms, :consent))
  end 
  
  def set_default_preferences
    self.preferences = {}
    EMAIL_NOTIFICATION_TYPES.each { |t| self.preferences[t] = true }
    self.preferences["email_about_weekly_events"] = true
    save
  end
  
  # Creates a record to local DB with given id
  # Should be used only with ids that exist also in ASI
  def self.add_to_kassi_db(id)
    person = Person.new({:id => id })
    if person.save
      return person
    else
      return nil
      logger.error { "Error storing person to Kassi DB with ID: #{id}" }
    end
  end
>>>>>>> c3059249

    validates_format_of :username,
                         :with => /^[A-Z0-9_]*$/i

<<<<<<< HEAD
    validates_format_of :password, :with => /^([\x20-\x7E])+$/,              
                         :allow_blank => true,
                         :allow_nil => true
=======
  # Using GUID string as primary key and id requires little fixing like this
  def initialize(params={})
    self.guid = params[:id] #store GUID to temporary attribute
    super(params)
  end
  
  def self.search(query)
    cookie = Session.kassi_cookie
    begin
      person_hash = PersonConnection.search(query, cookie)
    rescue RestClient::ResourceNotFound => e
      #Could not find person with that id in ASI Database!
      return nil
    end  
    return person_hash
  end
  
  def self.search_by_phone_number(number)
    cookie = Session.kassi_cookie
    begin
      person_hash = PersonConnection.search_by_phone_number(number, cookie)
    rescue RestClient::ResourceNotFound => e
      #Could not find person with that id in ASI Database!
      return nil
    end  
    return person_hash["entry"][0]
  end
  
  def self.username_available?(username, cookie=Session.kassi_cookie)
    resp = PersonConnection.availability({:username => username}, cookie)
    if resp["entry"] && resp["entry"][0]["username"] && resp["entry"][0]["username"] == "unavailable"
      return false
    else
      return true
    end
  end
>>>>>>> c3059249

    validates_format_of :email,
                         :with => /^[A-Z0-9._%\-\+\~\/]+@([A-Z0-9-]+\.)+[A-Z]{2,4}$/i
  
 
  # If ASI is in use the image settings below are not used as profile pictures are stored in ASI
  has_attached_file :image, :styles => { :medium => "200x350>", :thumb => "50x50#", :original => "600x800>" }
  #validates_attachment_presence :image
  validates_attachment_size :image, :less_than => 5.megabytes
  validates_attachment_content_type :image,
                                      :content_type => ["image/jpeg", "image/png", "image/gif", 
                                        "image/pjpeg", "image/x-png"] #the two last types are sent by IE. 
 
    before_validation(:on => :create) do
      self.id = UUID.timestamp_create.to_s22 
      #self.id = UUIDTools::UUID.timestamp_create().to_s22 # GEM VERSION
    end
 
  else # this is only needed if ASI is in use
  
    before_validation(:on => :create) do
      #self.id may already be correct in this point so use ||=
      self.id ||= self.guid
    end
    
  end
  
  # This module contains the methods that are used to store used data on Kassi's database.
  # If ASI server is used, this module is not loaded, but AsiPerson module is loaded instead.
  module LocalPerson
    
    def self.included(base) # :nodoc:
      base.extend ClassMethods
    end

    module ClassMethods  
      
      def asi_methods_loaded?
        return false
      end

      def username_available?(username, cookie=nil)
         if Person.find_by_username(username).present?
           return false
         else
           return true
         end
       end

       def email_available?(email, cookie=nil)
         if Person.find_by_email(email).present?
           return false
         else
           return true
         end
       end
    
    end #end the module ClassMethods
    
    
    
    
         # 
         # PERSON_HASH_CACHE_EXPIRE_TIME = 15.minutes
         #  PERSON_NAME_CACHE_EXPIRE_TIME = 3.hours
         # 
         #  # Create a new person to ASI and Kassi.
         #  def Person.create(params, cookie, asi_welcome_mail = false)
         #    # Try to create the person to ASI
         #    person_hash = {:person => params.slice(:username, :password, :email, :consent), :welcome_email => asi_welcome_mail}
         #    response = PersonConnection.create_person(person_hash, cookie)
         # 
         #    # Pick id from the response (same id in kassi and ASI DBs)
         #    params[:id] = response["entry"]["id"]
         # 
         #    # Because ASI now associates the used cookie to a session for the newly created user
         #    # Change the KassiCookie to nil if it was used (because now it is no more an app-only cookie) 
         #    Session.update_kassi_cookie   if  (cookie == Session.kassi_cookie)    
         # 
         #    # Add name information for the person to ASI 
         #    params["given_name"] = params["given_name"].slice(0, 28)
         #    params["family_name"] = params["family_name"].slice(0, 28)
         #    Person.remove_root_level_fields(params, "name", ["given_name", "family_name"])  
         #    PersonConnection.put_attributes(params.except(:username, :email, :password, :password2, :locale, :terms, :id, :test_group_number, :consent, :confirmed_at, :show_real_name_to_other_users), params[:id], cookie)
         #    # Create locally with less attributes 
         #    super(params.except(:username, :email, "name", :terms, :consent))
         #  end
         # 
         #  # Using GUID string as primary key and id requires little fixing like this
         #  def initialize(params={})
         #    self.guid = params[:id] #store GUID to temporary attribute
         #    super(params)
         #  end
         # 
         #  def after_initialize
         #    #self.id may already be correct in this point so use ||=
         #    self.id ||= self.guid
         #  end
         # 
         #  # Creates a record to local DB with given id
         #  # Should be used only with ids that exist also in ASI
         #  def Person.add_to_kassi_db(id)
         #    person = Person.new({:id => id })
         #    if person.save
         #      return person
         #    else
         #      return nil
         #      logger.error { "Error storing person to Kassi DB with ID: #{id}" }
         #    end
         #  end
         # 
         #  def Person.search(query)
         #    cookie = Session.kassi_cookie
         #    begin
         #      person_hash = PersonConnection.search(query, cookie)
         #    rescue RestClient::ResourceNotFound => e
         #      #Could not find person with that id in ASI Database!
         #      return nil
         #    end  
         #    return person_hash
         #  end
         # 
         #  def Person.search_by_phone_number(number)
         #    cookie = Session.kassi_cookie
         #    begin
         #      person_hash = PersonConnection.search_by_phone_number(number, cookie)
         #    rescue RestClient::ResourceNotFound => e
         #      #Could not find person with that id in ASI Database!
         #      return nil
         #    end  
         #    return person_hash["entry"][0]
         #  end
         # 
         
         
         
         # 
         #  def username(cookie=nil)
         #    # No expire time, because username doesn't change (at least not yet)
         #    Rails.cache.fetch("person_username/#{self.id}") {username_from_person_hash(cookie)}  
         #  end
         # 
         #  def username_from_person_hash(cookie=nil)
         #    if new_record?
         #      return form_username ? form_username : ""
         #    end
         #    person_hash = get_person_hash(cookie)
         #    return "Person not found!" if person_hash.nil?
         #    return person_hash["username"]
         #  end
         # 
         

         def name_or_username(cookie=nil)
           if given_name.present? || family_name.present?
             return "#{given_name} #{family_name}"
           else
             return username
           end
         end
         
         def name(cookie=nil)
           # We rather return the username than blank if no name is set
           return username unless show_real_name_to_other_users
           return name_or_username(cookie)
         end
         
         def given_name_or_username(cookie=nil)
           if given_name.present? && show_real_name_to_other_users
             return given_name
           else
             return username
           end
         end
         
         # 
         #  def given_name(cookie=nil)
         #    if new_record?
         #      return form_given_name ? form_given_name : ""
         #    end
         # 
         #    return Rails.cache.fetch("person_given_name/#{self.id}", :expires_in => PERSON_NAME_CACHE_EXPIRE_TIME) {given_name_from_person_hash(cookie)} 
         #  end
         # 
         #  def given_name_from_person_hash(cookie)
         #    person_hash = get_person_hash(cookie)
         #    return "Not found!" if person_hash.nil?
         #    unless person_hash["name"].nil? || person_hash["name"]["given_name"].blank?
         #      return person_hash["name"]["given_name"]
         #    else
         #      return ""
         #    end
         #  end
         # 
         #  def set_given_name(name, cookie)
         #    update_attributes({:name => {:given_name => name } }, cookie)
         #  end
         # 
         #  def family_name(cookie=nil)
         #    if new_record?
         #      return form_family_name ? form_family_name : ""
         #    end
         #    person_hash = get_person_hash(cookie)
         #    return "Not found!" if person_hash.nil?
         #    return "" if person_hash["name"].nil?
         #    return person_hash["name"]["family_name"]
         #  end
         # 
         #  def set_family_name(name, cookie)
         #    update_attributes({:name => {:family_name => name } }, cookie)
         #  end
         # 
         
         def street_address(cookie=nil)
           if location
             return location.address
           else
             return nil
           end
         end
         
         # 
         #  def set_street_address(street_address, cookie)
         #    update_attributes({:address => {:street_address => street_address } }, cookie)
         #  end
         # 

         
         def email(cookie=nil)
           super()
         end
         
         def set_email(email, cookie=nil)
           update_attributes({:email => email})
         end
         

         # 
         #  def password(cookie = nil)
         #    if new_record?
         #      return form_password ? form_password : ""
         #    end
         #    person_hash = get_person_hash(cookie)
         #    return "Person not found!" if person_hash.nil?
         # 
         #    return person_hash["password"]
         #  end
         # 
         #  def set_password(password, cookie)
         #    update_attributes({:password => password}, cookie)
         #  end
         # 
         #  def description(cookie=nil)
         #    person_hash = get_person_hash(cookie)
         #    return "Person not found!" if person_hash.nil?
         # 
         #    return person_hash["description"]
         #  end
         # 
         #  def set_description(description, cookie)
         #    update_attributes({:description => description}, cookie)
         #  end
         # 
         #  # Returns friends of this person as an array of Person objects
         #  def friends(cookie)
         #    Person.find_kassi_users_by_ids(get_friend_ids(cookie))
         #  end
         # 
         #  # Returns ids of friends (in ASI) of this person
         #  def get_friend_ids(cookie)
         #    Person.get_person_ids(get_friends(cookie))
         #  end
         # 
         #  # Returns those people who are also kassi users
         #  def Person.find_kassi_users_by_ids(ids)
         #    Person.find_by_sql("SELECT * FROM people WHERE id IN ('" + ids.join("', '") + "')")
         #  end
         # 
         #  def add_as_friend(friend_id, cookie)
         #    PersonConnection.add_as_friend(friend_id, self.id, cookie)
         #  end
         # 
         #  def remove_from_friends(friend_id, cookie)
         #    PersonConnection.remove_from_friends(friend_id, self.id, cookie)
         #  end
         # 
         #  def remove_pending_friend_request(friend_id, cookie)
         #    PersonConnection.remove_from_friends(friend_id, self.id, cookie)
         #  end
         # 
         #  # Retrieves friends of this person from ASI
         #  def get_friends(cookie)
         #    friend_hash = PersonConnection.get_friends(self.id, cookie)
         #    return friend_hash
         #  end
         # 
         #  def get_friend_requests(cookie)
         #    request_hash = PersonConnection.get_pending_friend_requests(self.id, cookie)
         #    return request_hash
         #  end
         # 
         
         def update_attributes(params, cookie=nil)
           if params[:preferences]
             super(params)
           else  

             #Handle location information
             if self.location 
               #delete location always (it would be better to check for changes)
               self.location.delete
             end
             if params[:location]
               # Set the address part of the location to be similar to what the user wrote.
               # the google_address field will store the longer string for the exact position.
               params[:location][:address] = params[:street_address] if params[:street_address]

               self.location = Location.new(params[:location])
               params[:location].each {|key| params[:location].delete(key)}
               params.delete(:location)
             end

             self.show_real_name_to_other_users = (!params[:show_real_name_to_other_users] && params[:show_real_name_setting_affected]) ? false : true 
             save

             super(params.except("password2", "show_real_name_to_other_users", "show_real_name_setting_affected", "street_address"))    
           end
         end
         
         # 
         #  def get_person_hash(cookie=nil)
         #    cookie = Session.kassi_cookie if cookie.nil?
         # 
         #    begin
         #      person_hash = Person.cache_fetch(id,cookie)
         #    rescue RestClient::ResourceNotFound => e
         #      #Could not find person with that id in ASI Database!
         #      return nil
         #    end
         # 
         #    return person_hash["entry"]
         #  end
         # 
         #  def friend_status(cookie = nil)
         #    person_hash = get_person_hash(cookie)
         #    return "Person not found!" if person_hash.nil?
         #    return person_hash["connection"]
         #  end
         # 
         #  # Takes a person hash from ASI and extracts ids from it
         #  # into an array.
         #  def Person.get_person_ids(person_hash)
         #    return nil if person_hash.nil?
         #    person_hash["entry"].collect { |person| person["id"] }
         #  end
         # 
         #  # Methods to simplify the cache access
         #  def Person.cache_fetch(id,cookie)
         #    #PersonConnection.get_person(id, cookie)
         #    Rails.cache.fetch(cache_key(id,cookie), :expires_in => PERSON_HASH_CACHE_EXPIRE_TIME) {PersonConnection.get_person(id, cookie)}
         #  end
         # 
         #  def Person.cache_write(person_hash,id,cookie)
         #    Rails.cache.write(cache_key(id,cookie), person_hash, :expires_in => PERSON_HASH_CACHE_EXPIRE_TIME)
         #  end
         # 
         #  def Person.cache_delete(id,cookie)
         #    Rails.cache.delete(cache_key(id,cookie))
         #  end
         #     
    
  end
  
  # Returns conversations for the "received" and "sent" actions
  def messages_that_are(action)
    conversations.joins(:participations).where("participations.last_#{action}_at IS NOT NULL").order("participations.last_#{action}_at DESC").uniq
  end
  
  def feedback_average
    ((received_testimonials.average(:grade) * 4 + 1) * 10).round / 10.0
  end
    
  def set_default_preferences
    self.preferences = {}
    EMAIL_NOTIFICATION_TYPES.each { |t| self.preferences[t] = true }
    self.preferences["email_about_weekly_events"] = true
    save
  end
  
  def password2
    if new_record?
      return form_password2 ? form_password2 : ""
    end
  end

  # Returns true if the person has global admin rights in Kassi.
  def is_admin?
    is_admin == 1
  end
    
  # Starts following a listing
  def follow(listing)
    followed_listings << listing
  end
  
  # Unfollows a listing
  def unfollow(listing)
    followed_listings.delete(listing)
  end
  
  # Checks if this user is following the given listing
  def is_following?(listing)
    followed_listings.include?(listing)
  end
  
  # Updates the user following status based on the given status
  # for the given listing
  def update_follow_status(listing, status)
    unless id == listing.author.id
      if status
        follow(listing) unless is_following?(listing)
      else
        unfollow(listing) if is_following?(listing)
      end
    end
  end
  
  def create_listing(params)
    listings.create params
  end
  
  def read(conversation)
    conversation.participations.where(["person_id LIKE ?", self.id]).first.update_attribute(:is_read, true)
  end
  

  
  def give_badge(badge_name, host)
    unless has_badge?(badge_name)
      badge = Badge.create(:person_id => id, :name => badge_name)
      Notification.create(:notifiable_id => badge.id, :notifiable_type => "Badge", :receiver_id => id)
      if should_receive?("email_about_new_badges")
        PersonMailer.new_badge(badge, host).deliver
      end
    end
  end
  
  def has_badge?(badge)
    ! badges.find_by_name(badge).nil?
  end
  
  def mark_all_notifications_as_read
    Notification.update_all("is_read = 1", ["is_read = 0 AND receiver_id = ?", id])
  end
  
  def grade_amounts
    grade_amounts = []
    Testimonial::GRADES.each_with_index do |grade, index|
      grade_amounts[Testimonial::GRADES.size - 1 - index] = [grade[0], received_testimonials.where(:grade => grade[1][:db_value]).count, grade[1][:form_value]]
    end  
    return grade_amounts  
  end
  
  def can_give_feedback_on?(conversation)
    participation = Participation.find_by_person_id_and_conversation_id(id, conversation.id)
    participation.feedback_can_be_given?
  end
  
  def badges_visible_to?(person)
    if person
      self.eql?(person) ? true : [2,4].include?(person.test_group_number)
    else
      false
    end
  end
  
  def consent(community)
    community_memberships.find_by_community_id(community.id).consent
  end
  
  def is_admin_of?(community)
    community_memberships.find_by_community_id(community.id).admin?
  end
  
  def has_admin_rights_in?(community)
    is_admin? || is_admin_of?(community)
  end
  
  def should_receive?(email_type)
    active && preferences[email_type]
  end
  
  def profile_info_empty?
    (phone_number.nil? || phone_number.blank?) && (description.nil? || description.blank?) && location.nil?
  end
  
  private
  
  # This method constructs a key to be used in caching.
  # Important thing is that cache contains peoples profiles, but
  # the contents stored may be different, depending on who's asking.
  # Therefore the key contains person_id and a hash calculated from cookie.
  # (Cookie is different for each asker.)
  def self.cache_key(id,cookie)
    "person_hash.#{id}_asked_by.#{cookie.hash}"
  end
  
  def self.groups_cache_key(id,cookie)
    "person_groups_hash.#{id}_asked_by.#{cookie.hash}"
  end
  
  def self.remove_root_level_fields(params, field_type, fields)
    fields.each do |field|
      if params[field] && (params[field_type].nil? || params[field_type][field].nil?)
        params.update({field_type => Hash.new}) if params[field_type].nil?
        params[field_type].update({field => params[field]})
        params.delete(field)
      end
    end
  end
  
  # If ASI is in use, methods are loaded from AsiPerson, otherwise from LocalPersonMethods which is defined in this file
  if ApplicationHelper.use_asi?
    include AsiPerson
  else
    include LocalPerson
  end
  
end
<|MERGE_RESOLUTION|>--- conflicted
+++ resolved
@@ -34,14 +34,11 @@
       
   attr_accessor :guid, :password2, :form_username,
                 :form_given_name, :form_family_name, :form_password, 
-<<<<<<< HEAD
-                :form_password2, :form_email, :consent, :show_real_name_setting_affected
-
-  attr_writer :password
-=======
                 :form_password2, :form_email, :consent, :show_real_name_setting_affected,
                 :email2
->>>>>>> c3059249
+
+  attr_writer :password
+
   
   attr_protected :is_admin
 
@@ -93,7 +90,7 @@
     
   serialize :preferences
   
-<<<<<<< HEAD
+
   if not ApplicationHelper::use_asi?
     validates_uniqueness_of :username
     validates_uniqueness_of :email
@@ -102,112 +99,18 @@
     validates_length_of :given_name, :within => 1..30, :allow_nil => true, :allow_blank => true
     validates_length_of :family_name, :within => 1..30, :allow_nil => true, :allow_blank => true
     validates_length_of :email, :maximum => 255
-=======
-  before_validation(:on => :create) do
-    #self.id may already be correct in this point so use ||=
-    self.id ||= self.guid
-  end
-  
-  # Returns conversations for the "received" and "sent" actions
-  def messages_that_are(action)
-    conversations.joins(:participations).where("participations.last_#{action}_at IS NOT NULL").order("participations.last_#{action}_at DESC").uniq
-  end
-  
-  def feedback_average
-    ((received_testimonials.average(:grade) * 4 + 1) * 10).round / 10.0
-  end
-  
-  # Create a new person to ASI and Kassi.
-  def self.create(params, cookie, asi_welcome_mail = false)
-    # Try to create the person to ASI
-    person_hash = {:person => params.slice(:username, :password, :email, :consent), :welcome_email => asi_welcome_mail}
-    response = PersonConnection.create_person(person_hash, cookie)
-
-    # Pick id from the response (same id in kassi and ASI DBs)
-    params[:id] = response["entry"]["id"]
-    
-    # Because ASI now associates the used cookie to a session for the newly created user
-    # Change the KassiCookie to nil if it was used (because now it is no more an app-only cookie) 
-    Session.update_kassi_cookie   if  (cookie == Session.kassi_cookie)    
-    
-    # Add name information for the person to ASI 
-    params["given_name"] = params["given_name"].slice(0, 28)
-    params["family_name"] = params["family_name"].slice(0, 28)
-    Person.remove_root_level_fields(params, "name", ["given_name", "family_name"])  
-    PersonConnection.put_attributes(params.except(:username, :email, :password, :password2, :locale, :terms, :id, :test_group_number, :consent, :confirmed_at, :show_real_name_to_other_users), params[:id], cookie)
-    # Create locally with less attributes 
-    super(params.except(:username, :email, "name", :terms, :consent))
-  end 
-  
-  def set_default_preferences
-    self.preferences = {}
-    EMAIL_NOTIFICATION_TYPES.each { |t| self.preferences[t] = true }
-    self.preferences["email_about_weekly_events"] = true
-    save
-  end
-  
-  # Creates a record to local DB with given id
-  # Should be used only with ids that exist also in ASI
-  def self.add_to_kassi_db(id)
-    person = Person.new({:id => id })
-    if person.save
-      return person
-    else
-      return nil
-      logger.error { "Error storing person to Kassi DB with ID: #{id}" }
-    end
-  end
->>>>>>> c3059249
+
 
     validates_format_of :username,
                          :with => /^[A-Z0-9_]*$/i
 
-<<<<<<< HEAD
     validates_format_of :password, :with => /^([\x20-\x7E])+$/,              
                          :allow_blank => true,
                          :allow_nil => true
-=======
-  # Using GUID string as primary key and id requires little fixing like this
-  def initialize(params={})
-    self.guid = params[:id] #store GUID to temporary attribute
-    super(params)
-  end
-  
-  def self.search(query)
-    cookie = Session.kassi_cookie
-    begin
-      person_hash = PersonConnection.search(query, cookie)
-    rescue RestClient::ResourceNotFound => e
-      #Could not find person with that id in ASI Database!
-      return nil
-    end  
-    return person_hash
-  end
-  
-  def self.search_by_phone_number(number)
-    cookie = Session.kassi_cookie
-    begin
-      person_hash = PersonConnection.search_by_phone_number(number, cookie)
-    rescue RestClient::ResourceNotFound => e
-      #Could not find person with that id in ASI Database!
-      return nil
-    end  
-    return person_hash["entry"][0]
-  end
-  
-  def self.username_available?(username, cookie=Session.kassi_cookie)
-    resp = PersonConnection.availability({:username => username}, cookie)
-    if resp["entry"] && resp["entry"][0]["username"] && resp["entry"][0]["username"] == "unavailable"
-      return false
-    else
-      return true
-    end
-  end
->>>>>>> c3059249
 
     validates_format_of :email,
                          :with => /^[A-Z0-9._%\-\+\~\/]+@([A-Z0-9-]+\.)+[A-Z]{2,4}$/i
-  
+ 
  
   # If ASI is in use the image settings below are not used as profile pictures are stored in ASI
   has_attached_file :image, :styles => { :medium => "200x350>", :thumb => "50x50#", :original => "600x800>" }
@@ -231,6 +134,8 @@
     
   end
   
+  
+  
   # This module contains the methods that are used to store used data on Kassi's database.
   # If ASI server is used, this module is not loaded, but AsiPerson module is loaded instead.
   module LocalPerson
@@ -577,6 +482,9 @@
     
   end
   
+  # Below start the methods that are used for Person class not depending on if ASI is in use or not.
+  
+  
   # Returns conversations for the "received" and "sent" actions
   def messages_that_are(action)
     conversations.joins(:participations).where("participations.last_#{action}_at IS NOT NULL").order("participations.last_#{action}_at DESC").uniq
