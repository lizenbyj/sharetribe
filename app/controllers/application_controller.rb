class ApplicationController < ActionController::Base
  protect_from_forgery
  layout 'application'
  
  before_filter :fetch_logged_in_user, :set_locale
  before_filter :generate_event_id
  
  # after filter would be more logical, but then log would be skipped when action cache is hit.
  before_filter :log_to_ressi if APP_CONFIG.log_to_ressi
  
  rescue_from RestClient::Unauthorized, :with => :session_unauthorized
  
  helper_method :root, :logged_in?, :current_user?
  
  def set_locale
    locale = logged_in? ? @current_user.locale : params[:locale]
      
    if ENV['RAILS_ENV'] == 'test'
      I18n.locale = locale
    else  
      I18n.locale = ["fi", "en"].include?(locale) ? locale : APP_CONFIG.default_locale
    end
    
    # A hack to get the path where the user is 
    # redirected after the locale is changed
    new_path = request.fullpath.clone
    new_path.slice!("/#{params[:locale]}")
    new_path.slice!(0,1) if new_path =~ /^\//
    @return_to = new_path
  end
  
  # Adds locale to all links
  def default_url_options(options={})
    { :locale => I18n.locale }
  end
  
  #Creates a URL for root path (i18n breaks root_path helper)
  def root
    "#{request.protocol}#{request.host_with_port}/#{params[:locale]}"
  end  

  def fetch_logged_in_user
    if session[:person_id]
      @current_user = Person.find_by_id(session[:person_id])
      
      unless session[:cookie]
        # If there is no ASI-cookie for this session, log out completely
        clear_user_session
      end
      
      # Here used to be a check for session validity that was done on every page load
      # Now it is removed. So there is no certainty that the session is valid.
      
    end
  end
  
  # A before filter for views that only users that are logged in can access
  def ensure_logged_in(warning_message)
    return if logged_in?
    session[:return_to] = request.fullpath
    flash[:warning] = warning_message
    redirect_to new_session_path and return
  end
  
  # A before filter for views that only authorized users can access
  def ensure_authorized(error_message)
    if logged_in?
      @person = Person.find(params[:person_id] || params[:id])
      return if current_user?(@person)
      flash[:error] = error_message
      redirect_to root and return
    end  
  end
  
  def logged_in?
    ! @current_user.nil?
  end
  
  def current_user?(person)
    @current_user ? @current_user.id.eql?(person.id) : false
  end
  
  # Saves current path so that the user can be
  # redirected back to that path when needed.
  def save_current_path
    session[:return_to_content] = request.fullpath
  end
  
  
  private

  def session_unauthorized
    # For some reason, ASI session is no longer valid => log the user out
    clear_user_session
    flash[:error] = ["error_with_session", t("layouts.notifications.login_again"), new_session_path]
    redirect_to root_path and return
  end
  
  def clear_user_session
    @current_user = session[:person_id] = session[:cookie] = nil
  end
  
  # this generates the event_id that will be used in 
  # requests to cos during this kassi-page view only
  def generate_event_id
    RestHelper.event_id = "#{EventIdHelper.generate_event_id(params)}_#{Time.now.to_f}"  
    # The event id is generated here and stored for the duration of this request.
    # The option above stores it to thread which should work fine on mongrel    
  end
  
<<<<<<< HEAD
  protected  

  def log_error(exception) 
    super(exception)

    begin
      
      if APP_CONFIG.use_error_mailer
        # No mail about bots trying to find php-pages
        unless (exception.message =~ /No route matches/ && exception.message =~ /php/)
          sent_on = Time.now
          ErrorMailer.deliver_snapshot(
            exception, 
            clean_backtrace(exception), 
            session, #.instance_variable_get("@data"), 
            params.except(:password, :password2), 
            request,
            @current_user,
            sent_on)
          
          logger.info { "Error mail sent with time stamp: #{sent_on}" }
        else
          logger.info { "Error happened, but no error mail sent, because seems like a php-request. #{exception.message}" }
        end
      end
    rescue => e
      logger.error(e)
    end
  end
  
  def log
    # puts "NOW LOGGING"
    # puts "ONGELMA? #{ params.inspect}"
    # p = params.clone
    # p["listing"].delete("image_file") if (p["listing"] && p["listing"]["image_file"])
    # puts "ONGELMA2 #{ p.inspect}"
    # puts "ONGELMA3 #{ filter_parameters(p)}"
    #  puts "ONGELMA4 #{ params.inspect}"
=======
  def log_to_ressi
    
    # These are the fields that are currently stored in Ressi, so no need to store others
    relevant_header_fields = ["HTTP_USER_AGENT","REQUEST_URI", "HTTP_REFERER"]
    
>>>>>>> 16897917
    CachedRessiEvent.create do |e|
      e.user_id           = @current_user ? @current_user.id : nil
      e.application_id    = "acm-TkziGr3z9Tab_ZvnhG"
      e.session_id        = request.session_options ? request.session_options[:id] : nil
      e.ip_address        = request.remote_ip
      e.action            = "#{self.class}\##{action_name}"
      begin
        if (params["file"] || (params["listing"] && params["listing"]["listing_images_attributes"]))
          # This case breaks iomage upload (reason unknown) if we use to_json, so we'll have to skip it 
          e.parameters    = params.inspect.gsub('=>', ':')
        else  #normal case
          e.parameters    = request.filtered_parameters.to_json
        end  
      rescue JSON::GeneratorError => error
        e.parameters      = ["There was error in genarating the JSON from the parameters."].to_json
      end
      e.return_value      = @_response.status
      e.semantic_event_id = RestHelper.event_id
      e.headers           = request.headers.reject do |key, value|
        !relevant_header_fields.include?(key)
      end.to_json
    end
  end
  
  def ensure_is_admin
    unless @current_user.is_admin?
      flash[:error] = "only_kassi_administrators_can_access_this_area"
      redirect_to root and return
    end
  end
  
end<|MERGE_RESOLUTION|>--- conflicted
+++ resolved
@@ -108,52 +108,11 @@
     # The option above stores it to thread which should work fine on mongrel    
   end
   
-<<<<<<< HEAD
-  protected  
-
-  def log_error(exception) 
-    super(exception)
-
-    begin
-      
-      if APP_CONFIG.use_error_mailer
-        # No mail about bots trying to find php-pages
-        unless (exception.message =~ /No route matches/ && exception.message =~ /php/)
-          sent_on = Time.now
-          ErrorMailer.deliver_snapshot(
-            exception, 
-            clean_backtrace(exception), 
-            session, #.instance_variable_get("@data"), 
-            params.except(:password, :password2), 
-            request,
-            @current_user,
-            sent_on)
-          
-          logger.info { "Error mail sent with time stamp: #{sent_on}" }
-        else
-          logger.info { "Error happened, but no error mail sent, because seems like a php-request. #{exception.message}" }
-        end
-      end
-    rescue => e
-      logger.error(e)
-    end
-  end
-  
-  def log
-    # puts "NOW LOGGING"
-    # puts "ONGELMA? #{ params.inspect}"
-    # p = params.clone
-    # p["listing"].delete("image_file") if (p["listing"] && p["listing"]["image_file"])
-    # puts "ONGELMA2 #{ p.inspect}"
-    # puts "ONGELMA3 #{ filter_parameters(p)}"
-    #  puts "ONGELMA4 #{ params.inspect}"
-=======
   def log_to_ressi
     
     # These are the fields that are currently stored in Ressi, so no need to store others
     relevant_header_fields = ["HTTP_USER_AGENT","REQUEST_URI", "HTTP_REFERER"]
     
->>>>>>> 16897917
     CachedRessiEvent.create do |e|
       e.user_id           = @current_user ? @current_user.id : nil
       e.application_id    = "acm-TkziGr3z9Tab_ZvnhG"
