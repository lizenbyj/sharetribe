class BraintreeAccountsController < ApplicationController

  before_filter do |controller|
    # FIXME Change copy text
    controller.ensure_logged_in t("layouts.notifications.you_must_log_in_to_change_profile_settings")
  end

  # Commonly used paths
  before_filter do |controller|
    @create_path = create_braintree_settings_payment_path(@current_user)
    @update_path = update_braintree_settings_payment_path(@current_user)
    @edit_path = edit_braintree_settings_payment_path(@current_user)
    @new_path = new_braintree_settings_payment_path(@current_user)
  end

  # New/create
  before_filter :ensure_user_does_not_have_account, :only => [:new, :create]

  # Edit/update
  before_filter :ensure_user_has_account, :only => [:edit, :update]

  skip_filter :dashboard_only

  def new
    @braintree_account = create_new_account_object
    render locals: { form_action: @create_path }
  end

  def edit
    @braintree_account = BraintreeAccount.find_by_person_id(@current_user.id)
    render :new, locals: { form_action: @update_path }
  end

  def create
    @braintree_account = BraintreeAccount.new(params[:braintree_account].merge(person: @current_user))
<<<<<<< HEAD
    merchant_account_result = BraintreeService.create_merchant_account(@braintree_account, @current_community)

    if merchant_account_result.success?
      success = @braintree_account.save!
=======

    result = BraintreeService.create_merchant_account(@braintree_account, @current_community)

    if result.success?
      log_info("Successfully created Braintree account for person id #{@current_user.id}")

      @braintree_account.status = result.merchant_account.status
      success = @braintree_account.save 
>>>>>>> 1cae49e4
    else
      log_error("Failed to created Braintree account for person id #{@current_user.id}: #{result.message}")

      success = false
<<<<<<< HEAD
      error_string = "Your payout details could not be saved, because of following errors: "
      merchant_account_result.errors.each do |e|
        error_string << e.message + " "
      end
      flash[:error] = error_string
=======
      flash[:error] = result.errors
>>>>>>> 1cae49e4
    end

    if success
      # FIXME Copy text
      flash[:notice] = "Successfully saved!"
      redirect_to @edit_path
    else
      flash[:error] ||= "Error in saving"
      render :new, locals: { form_action: @create_path }
    end
  end

  def update
    success = @braintree_account.update_attributes(params[:braintree_account])

    if success
      # FIXME Copy text
      flash[:notice] = "Successfully updated!"
      redirect_to @edit_path
    else
      flash[:error] = "Error in update"
      render :new, locals: { form_action: @update_path }
    end
  end

  private

  # Before filter
  def ensure_user_does_not_have_account
    braintree_account = BraintreeAccount.find_by_person_id(@current_user.id)

    unless braintree_account.blank?
      flash[:error] = "Can not create a new Braintree account. You already have one"
      redirect_to @edit_path
    end
  end

  # Before filter
  def ensure_user_has_account
    @braintree_account = BraintreeAccount.find_by_person_id(@current_user.id)

    if @braintree_account.blank?
      flash[:error] = "Illegal Braintree accout id"
      redirect_to @new_path
    end
  end

  def create_new_account_object
    person = @current_user
    person_details = {
      first_name: person.given_name,
      last_name: person.family_name,
      email: person.confirmed_notification_email_to, # Our best guess for "primary" email
      phone: person.phone_number
    }

    BraintreeAccount.new(person_details)
  end

  def log_info(msg)
    logger.info "[Braintree] #{msg}"
  end

  def log_error(msg)
    logger.error "[Braintree] #{msg}"
  end
end<|MERGE_RESOLUTION|>--- conflicted
+++ resolved
@@ -33,34 +33,22 @@
 
   def create
     @braintree_account = BraintreeAccount.new(params[:braintree_account].merge(person: @current_user))
-<<<<<<< HEAD
+
     merchant_account_result = BraintreeService.create_merchant_account(@braintree_account, @current_community)
 
     if merchant_account_result.success?
+      log_info("Successfully created Braintree account for person id #{@current_user.id}")
+      @braintree_account.status = merchant_account_result.merchant_account.status
       success = @braintree_account.save!
-=======
-
-    result = BraintreeService.create_merchant_account(@braintree_account, @current_community)
-
-    if result.success?
-      log_info("Successfully created Braintree account for person id #{@current_user.id}")
-
-      @braintree_account.status = result.merchant_account.status
-      success = @braintree_account.save 
->>>>>>> 1cae49e4
     else
-      log_error("Failed to created Braintree account for person id #{@current_user.id}: #{result.message}")
+      log_error("Failed to created Braintree account for person id #{@current_user.id}: #{merchant_account_result.message}")
 
       success = false
-<<<<<<< HEAD
       error_string = "Your payout details could not be saved, because of following errors: "
       merchant_account_result.errors.each do |e|
         error_string << e.message + " "
       end
       flash[:error] = error_string
-=======
-      flash[:error] = result.errors
->>>>>>> 1cae49e4
     end
 
     if success
