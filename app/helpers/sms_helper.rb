# This module is used to access the SMS API FROM TeliaSonera 
# (http://developer.medialab.sonera.fi/info/index.php/APIs)
# If willing to use some other SMS service provider
# This module can be replaced with a different one.

module SmsHelper
  class SmsParseError < StandardError
  end
  
  if APP_CONFIG.use_sms
    def self.send(message, number)
    
      # clean up the number (for some reason putting ')' and '(' in regexp didn't work, so using 3 gsubs for cleaning)
      # also change numbers starting with 0 to start with finnish 358
      number = number.gsub(/[\s\+-]/, "").gsub("(", "").gsub(")","").gsub(/^0/, "358")
    
      user_key = log_in_to_api
      sms_uri = "http://api.medialab.sonera.fi/iw/rest/messaging/sms?serviceKey=#{APP_CONFIG.sms_service_key}&userKey=#{user_key}"
      sms_text = '{"sms":{"@messageClass" : "1","@anonymous" : "true","address" : "' + number +'", "message" : "' + message + '" }}'
    
      begin
        Rails.logger.info  "Sending sms message: '#{message}' to #{number}"
        response = RestClient.post(sms_uri, sms_text, :content_type => 'application/json')
      rescue Exception => e
        # HoptoadNotifier.notify(
        #            :error_class => "Special Error", 
        #            :error_message => "Special Error: #{e.message}", 
        #          )
        Rails.logger.error { "Sending message failed: #{e.inspect}, #{e.response}" }
      end
    end
  
    def self.get_messages
  
      user_key = log_in_to_api

      # get all messages in the inbox
      response = RestClient.get("http://api.medialab.sonera.fi/iw/rest/receive/#{APP_CONFIG.sms_username}/#{APP_CONFIG.sms_receiver_id}?userKey=#{user_key}&serviceKey=#{APP_CONFIG.sms_service_key}", {:Accept => 'application/json'})
    
      message_strings = JSON.parse(response)["receiver"]["messages"]
      return [] if message_strings.nil? # no messages in inbox
      messages = []
    
      if message_strings.class == Hash
        # if only one message in the inbox (the usual case) wrap in array
        # because then same iteration works also in cases with many messages
        message_strings = [message_strings]
      end
    
      message_strings.each do |message|
        messages.push(parse(message))
      end
    
      return messages
    end
  
    def self.delete_messages(id_array)
      user_key = log_in_to_api
    
      id_array.each do |sms_id|
        response = RestClient.delete("http://api.medialab.sonera.fi/iw/rest/receive/#{APP_CONFIG.sms_username}/#{APP_CONFIG.sms_receiver_id}/#{sms_id}?userKey=#{user_key}&serviceKey=#{APP_CONFIG.sms_service_key}", {:Accept => 'application/json'}) unless sms_id.blank?
      end
    
    
    end
  
    def self.parse(message)
      details = {:phone_number => message["msisdn"], :original_text => message["message"], :original_id => message["@id"]}    
      parts = message["message"].split(" ")
        
<<<<<<< HEAD
      #Rails.logger.info "Received a sms message and divided it to #{parts.inspect}"
=======
      Rails.logger.info "Received a sms message and divided it to #{parts}"

>>>>>>> aea966c0
        
      case parts[0]
      when /#{all_translations("sms.rideshare")}/i
        details[:category] = "rideshare"
        
<<<<<<< HEAD
      details[:category] = case parts[0]
      when /#{all_translations("sms.rideshare")}/i
        "rideshare"
      when /#{all_translations("sms.pay")}/i
        "pay"
      else
        raise_sms_parse_error(message)
      end
    
      if details[:category] == "pay"
=======
        raise_sms_parse_error(message) if parts.count < 5
        
        details[:listing_type] = case parts[1]
        when /#{all_translations("sms.offer")}/i
          "offer"
        when /#{all_translations("sms.request")}/i
          "request"
        else
          raise_sms_parse_error(message)
        end

        details[:origin] = parts[2]
        details[:destination] = parts[3]

        time =  Time.zone.parse(parts[4]).to_datetime
        if time < DateTime.now && time > 1.days.ago
          # if only clock time is given and it's earlier than now,
          # probably the time means tomorrow.
          time += 1.days
        end
        details[:valid_until] = time
        details[:description] = parts[5..(parts.length-1)].join(" ")
       
      when /#{all_translations("sms.pay")}/i
        details[:category] = "pay"
>>>>>>> aea966c0
        details[:receiver] = parts[1]
        amount = parts[2]
        raise_sms_parse_error(message) unless amount =~ /^\d+(\.|,)?\d*e?$/i
        amount.gsub!(/e/i,"")
        amount.gsub!(",",".")
        details[:amount] = amount
<<<<<<< HEAD
        return details
      end
    
      details[:listing_type] = case parts[1]
      when /#{all_translations("sms.offer")}/i
        "offer"
      when /#{all_translations("sms.request")}/i
        "request"
=======
        
>>>>>>> aea966c0
      else
        raise_sms_parse_error(message)
      end
      
      return details  
      
    end
  
    # returns all translations for given key, joined with a |
    # This is useful in sms parsing as we don't know the language of the sms
    def self.all_translations(key)
      combination = ""
      I18n.available_locales.each do |loc|
        combination += "|" unless combination.blank?
        combination += I18n.t(key, :locale => loc)
      end
      return combination
    end
  
    private
  
    def self.raise_sms_parse_error(message, error_message=nil)
      error = SmsController::SmsParseError.new(error_message.nil? ? I18n.t("sms.parsing_error") : error_message)
      error.sms_id = message["@id"]
      error.sms_text = message["message"]
      error.sms_from = message["msisdn"]
      raise error  
    end
  
    def self.log_in_to_api
      # Log in to sms API
      response = RestClient.get("http://api.medialab.sonera.fi/iw/rest/login?username=#{APP_CONFIG.sms_username}&password=#{APP_CONFIG.sms_password}&serviceKey=#{APP_CONFIG.sms_service_key}")
      user_key = response[/<userKey>(.+)<\/userKey>/, 1]
    end
  end
end<|MERGE_RESOLUTION|>--- conflicted
+++ resolved
@@ -68,29 +68,11 @@
       details = {:phone_number => message["msisdn"], :original_text => message["message"], :original_id => message["@id"]}    
       parts = message["message"].split(" ")
         
-<<<<<<< HEAD
-      #Rails.logger.info "Received a sms message and divided it to #{parts.inspect}"
-=======
-      Rails.logger.info "Received a sms message and divided it to #{parts}"
-
->>>>>>> aea966c0
         
       case parts[0]
       when /#{all_translations("sms.rideshare")}/i
         details[:category] = "rideshare"
         
-<<<<<<< HEAD
-      details[:category] = case parts[0]
-      when /#{all_translations("sms.rideshare")}/i
-        "rideshare"
-      when /#{all_translations("sms.pay")}/i
-        "pay"
-      else
-        raise_sms_parse_error(message)
-      end
-    
-      if details[:category] == "pay"
-=======
         raise_sms_parse_error(message) if parts.count < 5
         
         details[:listing_type] = case parts[1]
@@ -116,25 +98,12 @@
        
       when /#{all_translations("sms.pay")}/i
         details[:category] = "pay"
->>>>>>> aea966c0
         details[:receiver] = parts[1]
         amount = parts[2]
         raise_sms_parse_error(message) unless amount =~ /^\d+(\.|,)?\d*e?$/i
         amount.gsub!(/e/i,"")
         amount.gsub!(",",".")
         details[:amount] = amount
-<<<<<<< HEAD
-        return details
-      end
-    
-      details[:listing_type] = case parts[1]
-      when /#{all_translations("sms.offer")}/i
-        "offer"
-      when /#{all_translations("sms.request")}/i
-        "request"
-=======
-        
->>>>>>> aea966c0
       else
         raise_sms_parse_error(message)
       end
