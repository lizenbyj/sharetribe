.centered-section-wide.payment-form
  %h2= t(".new_payment", )
  %p 
    = t(".payment_receiver")
    
    = @payment.recipient_organization.name if @payment.recipient_organization
        
    = "(#{link_to @conversation.other_party(@current_user).name, @conversation.other_party(@current_user)})".html_safe
    
  = render :partial => @current_community.payment_gateways.first.form_template_dir + "/show"
<<<<<<< HEAD
=======
  
  - if @current_community.payment_gateways.include?(Mangopay.first)
    %br
    %br
    = image_tag("/assets/payments/Mango-Frise1.png")

>>>>>>> 552271a8

    <|MERGE_RESOLUTION|>--- conflicted
+++ resolved
@@ -8,14 +8,10 @@
     = "(#{link_to @conversation.other_party(@current_user).name, @conversation.other_party(@current_user)})".html_safe
     
   = render :partial => @current_community.payment_gateways.first.form_template_dir + "/show"
-<<<<<<< HEAD
-=======
-  
+
   - if @current_community.payment_gateways.include?(Mangopay.first)
     %br
     %br
     = image_tag("/assets/payments/Mango-Frise1.png")
 
->>>>>>> 552271a8
-
     